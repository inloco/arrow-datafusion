--- conflicted
+++ resolved
@@ -26,12 +26,8 @@
     Expr, LogicalPlan, Operator, Partitioning, PlanType, Recursion, StringifiedPlan,
     ToDFSchema,
 };
-<<<<<<< HEAD
 use crate::physical_plan::expressions::Column;
-use crate::prelude::{col, lit};
-=======
 use crate::prelude::lit;
->>>>>>> 4363fefe
 use crate::scalar::ScalarValue;
 use crate::{
     error::{DataFusionError, Result},
@@ -126,42 +122,6 @@
     })
 }
 
-<<<<<<< HEAD
-/// returns all expressions (non-recursively) in the current logical plan node.
-pub fn expressions(plan: &LogicalPlan) -> Vec<Expr> {
-    match plan {
-        LogicalPlan::Projection { expr, .. } => expr.clone(),
-        LogicalPlan::Filter { predicate, .. } => vec![predicate.clone()],
-        LogicalPlan::Repartition {
-            partitioning_scheme,
-            ..
-        } => match partitioning_scheme {
-            Partitioning::Hash(expr, _) => expr.clone(),
-            _ => vec![],
-        },
-        LogicalPlan::Aggregate {
-            group_expr,
-            aggr_expr,
-            ..
-        } => {
-            let mut result = group_expr.clone();
-            result.extend(aggr_expr.clone());
-            result
-        }
-        LogicalPlan::Join { on, .. } => {
-            on.iter().flat_map(|(l, r)| vec![col(l), col(r)]).collect()
-        }
-        LogicalPlan::Sort { expr, .. } => expr.clone(),
-        LogicalPlan::Extension { node } => node.expressions(),
-        // plans without expressions
-        LogicalPlan::TableScan { .. }
-        | LogicalPlan::EmptyRelation { .. }
-        | LogicalPlan::Limit { .. }
-        | LogicalPlan::Skip { .. }
-        | LogicalPlan::CreateExternalTable { .. }
-        | LogicalPlan::Explain { .. } => vec![],
-        LogicalPlan::Union { .. } => vec![],
-=======
 /// Convenience rule for writing optimizers: recursively invoke
 /// optimize on plan's children and then return a node of the same
 /// type. Useful for optimizer rules which want to leave the type
@@ -185,32 +145,8 @@
             stringified_plans,
             &schema.as_ref().to_owned().into(),
         );
->>>>>>> 4363fefe
-    }
-
-<<<<<<< HEAD
-/// returns all inputs in the logical plan
-pub fn inputs(plan: &LogicalPlan) -> Vec<&LogicalPlan> {
-    match plan {
-        LogicalPlan::Projection { input, .. } => vec![input],
-        LogicalPlan::Filter { input, .. } => vec![input],
-        LogicalPlan::Repartition { input, .. } => vec![input],
-        LogicalPlan::Aggregate { input, .. } => vec![input],
-        LogicalPlan::Sort { input, .. } => vec![input],
-        LogicalPlan::Join { left, right, .. } => vec![left, right],
-        LogicalPlan::Limit { input, .. } => vec![input],
-        LogicalPlan::Skip { input, .. } => vec![input],
-        LogicalPlan::Extension { node } => node.inputs(),
-        // plans without inputs
-        LogicalPlan::TableScan { .. }
-        | LogicalPlan::EmptyRelation { .. }
-        | LogicalPlan::CreateExternalTable { .. }
-        | LogicalPlan::Explain { .. } => vec![],
-        LogicalPlan::Union { inputs, .. } => {
-            inputs.iter().map(|p| p.as_ref()).collect::<Vec<_>>()
-        }
-    }
-=======
+    }
+
     let new_exprs = plan.expressions();
     let new_inputs = plan
         .inputs()
@@ -219,7 +155,6 @@
         .collect::<Result<Vec<_>>>()?;
 
     from_plan(plan, &new_exprs, &new_inputs)
->>>>>>> 4363fefe
 }
 
 /// Returns a new logical plan based on the original one with inputs and expressions replaced
@@ -283,14 +218,6 @@
             n: *n,
             input: Arc::new(inputs[0].clone()),
         }),
-        LogicalPlan::Union { alias, schema, .. } => Ok(LogicalPlan::Union {
-            inputs: inputs
-                .iter()
-                .map(|p| Arc::new(p.clone()))
-                .collect::<Vec<_>>(),
-            schema: schema.clone(),
-            alias: alias.clone(),
-        }),
         LogicalPlan::Extension { node } => Ok(LogicalPlan::Extension {
             node: node.from_template(expr, inputs),
         }),
@@ -341,12 +268,8 @@
             Ok(expr_list)
         }
         Expr::Cast { expr, .. } => Ok(vec![expr.as_ref().to_owned()]),
-<<<<<<< HEAD
+        Expr::TryCast { expr, .. } => Ok(vec![expr.as_ref().to_owned()]),
         Expr::Column(_, _) => Ok(vec![]),
-=======
-        Expr::TryCast { expr, .. } => Ok(vec![expr.as_ref().to_owned()]),
-        Expr::Column(_) => Ok(vec![]),
->>>>>>> 4363fefe
         Expr::Alias(expr, ..) => Ok(vec![expr.as_ref().to_owned()]),
         Expr::Literal(_) => Ok(vec![]),
         Expr::ScalarVariable(_) => Ok(vec![]),
