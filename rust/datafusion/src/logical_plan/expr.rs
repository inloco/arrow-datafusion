--- conflicted
+++ resolved
@@ -64,15 +64,6 @@
 ///   assert_eq!(op, Operator::Plus);
 /// }
 /// ```
-<<<<<<< HEAD
-/// # use datafusion::logical_plan::Expr;
-/// # use datafusion::error::Result;
-/// # fn main() -> Result<()> {
-/// let expr = Expr::Column("c1".to_string(), None) + Expr::Column("c2".to_string(), None);
-/// println!("{:?}", expr);
-/// # Ok(())
-/// # }
-=======
 ///
 /// ## Create expression `c1 = 42` to compare the value in coumn "c1" to the literal value `42`
 /// ```
@@ -87,7 +78,6 @@
 ///   assert_eq!(*right, Expr::Literal(scalar));
 ///   assert_eq!(op, Operator::Eq);
 /// }
->>>>>>> 4363fefe
 /// ```
 #[derive(Clone, PartialEq)]
 pub enum Expr {
@@ -642,7 +632,7 @@
         // recurse into all sub expressions(and cover all expression types)
         let expr = match self {
             Expr::Alias(expr, name) => Expr::Alias(rewrite_boxed(expr, rewriter)?, name),
-            Expr::Column(name) => Expr::Column(name),
+            Expr::Column(name, relation) => Expr::Column(name, relation),
             Expr::ScalarVariable(names) => Expr::ScalarVariable(names),
             Expr::Literal(value) => Expr::Literal(value),
             Expr::BinaryExpr { left, op, right } => Expr::BinaryExpr {
@@ -1460,8 +1450,8 @@
 
     #[test]
     fn filter_is_null_and_is_not_null() {
-        let col_null = Expr::Column("col1".to_string());
-        let col_not_null = Expr::Column("col2".to_string());
+        let col_null = Expr::Column("col1".to_string(), None);
+        let col_not_null = Expr::Column("col2".to_string(), None);
         assert_eq!(format!("{:?}", col_null.is_null()), "#col1 IS NULL");
         assert_eq!(
             format!("{:?}", col_not_null.is_not_null()),
