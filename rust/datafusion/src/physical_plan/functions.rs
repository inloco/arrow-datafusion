// Licensed to the Apache Software Foundation (ASF) under one
// or more contributor license agreements.  See the NOTICE file
// distributed with this work for additional information
// regarding copyright ownership.  The ASF licenses this file
// to you under the Apache License, Version 2.0 (the
// "License"); you may not use this file except in compliance
// with the License.  You may obtain a copy of the License at
//
//   http://www.apache.org/licenses/LICENSE-2.0
//
// Unless required by applicable law or agreed to in writing,
// software distributed under the License is distributed on an
// "AS IS" BASIS, WITHOUT WARRANTIES OR CONDITIONS OF ANY
// KIND, either express or implied.  See the License for the
// specific language governing permissions and limitations
// under the License.

//! Declaration of built-in (scalar) functions.
//! This module contains built-in functions' enumeration and metadata.
//!
//! Generally, a function has:
//! * a signature
//! * a return type, that is a function of the incoming argument's types
//! * the computation, that must accept each valid signature
//!
//! * Signature: see `Signature`
//! * Return type: a function `(arg_types) -> return_type`. E.g. for sqrt, ([f32]) -> f32, ([f64]) -> f64.
//!
//! This module also has a set of coercion rules to improve user experience: if an argument i32 is passed
//! to a function that supports f64, it is coerced to f64.

use super::{
    type_coercion::{coerce, data_types},
    ColumnarValue, PhysicalExpr,
};
<<<<<<< HEAD
use crate::error::{DataFusionError, Result};
use crate::logical_plan::DFSchema;
=======
>>>>>>> 4363fefe
use crate::physical_plan::array_expressions;
use crate::physical_plan::datetime_expressions;
use crate::physical_plan::expressions::{nullif_func, SUPPORTED_NULLIF_TYPES};
use crate::physical_plan::math_expressions;
use crate::physical_plan::string_expressions;
use crate::{
    error::{DataFusionError, Result},
    scalar::ScalarValue,
};
use arrow::{
    array::ArrayRef,
    compute::kernels::length::{bit_length, length},
    datatypes::TimeUnit,
<<<<<<< HEAD
    datatypes::{DataType, Field},
=======
    datatypes::{DataType, Field, Int32Type, Int64Type, Schema},
>>>>>>> 4363fefe
    record_batch::RecordBatch,
};
use fmt::{Debug, Formatter};
use serde_derive::{Deserialize, Serialize};
use std::{any::Any, fmt, str::FromStr, sync::Arc};

/// A function's signature, which defines the function's supported argument types.
#[derive(Debug, Clone, PartialEq)]
pub enum Signature {
    /// arbitrary number of arguments of an common type out of a list of valid types
    // A function such as `concat` is `Variadic(vec![DataType::Utf8, DataType::LargeUtf8])`
    Variadic(Vec<DataType>),
    /// arbitrary number of arguments of an arbitrary but equal type
    // A function such as `array` is `VariadicEqual`
    // The first argument decides the type used for coercion
    VariadicEqual,
    /// fixed number of arguments of an arbitrary but equal type out of a list of valid types
    // A function of one argument of f64 is `Uniform(1, vec![DataType::Float64])`
    // A function of one argument of f64 or f32 is `Uniform(1, vec![DataType::Float32, DataType::Float64])`
    Uniform(usize, Vec<DataType>),
    /// exact number of arguments of an exact type
    Exact(Vec<DataType>),
    /// fixed number of arguments of arbitrary types
    Any(usize),
    /// One of a list of signatures
    OneOf(Vec<Signature>),
}

/// Scalar function
pub type ScalarFunctionImplementation =
    Arc<dyn Fn(&[ColumnarValue]) -> Result<ColumnarValue> + Send + Sync>;

/// A function's return type
pub type ReturnTypeFunction =
    Arc<dyn Fn(&[DataType]) -> Result<Arc<DataType>> + Send + Sync>;

/// Enum of all built-in scalar functions
#[derive(Debug, Clone, PartialEq, Eq, Serialize, Deserialize)]
pub enum BuiltinScalarFunction {
    // math functions
    /// abs
    Abs,
    /// acos
    Acos,
    /// asin
    Asin,
    /// atan
    Atan,
    /// ceil
    Ceil,
    /// cos
    Cos,
    /// exp
    Exp,
    /// floor
    Floor,
    /// log, also known as ln
    Log,
    /// log10
    Log10,
    /// log2
    Log2,
    /// round
    Round,
    /// signum
    Signum,
    /// sin
    Sin,
    /// sqrt
    Sqrt,
    /// tan
    Tan,
    /// trunc
    Trunc,

    // string functions
    /// construct an array from columns
    Array,
    /// ascii
    Ascii,
    /// bit_length
    BitLength,
    /// btrim
    Btrim,
    /// character_length
    CharacterLength,
    /// chr
    Chr,
    /// concat
    Concat,
    /// concat_ws
    ConcatWithSeparator,
    /// date_part
    DatePart,
    /// date_trunc
    DateTrunc,
    /// initcap
    InitCap,
    /// left
    Left,
    /// lpad
    Lpad,
    /// lower
    Lower,
    /// ltrim
    Ltrim,
<<<<<<< HEAD
    /// trim right
    Rtrim,
    /// to_timestamp
    ToTimestamp,
    /// construct an array from columns
    Array,
    /// SQL NULLIF()
    NullIf,
    /// Convert timezone
    ConvertTz,
    /// Date truncate
    DateTrunc,
    /// MD5
=======
    /// md5
>>>>>>> 4363fefe
    MD5,
    /// nullif
    NullIf,
    /// octet_length
    OctetLength,
    /// regexp_replace
    RegexpReplace,
    /// repeat
    Repeat,
    /// replace
    Replace,
    /// reverse
    Reverse,
    /// right
    Right,
    /// rpad
    Rpad,
    /// rtrim
    Rtrim,
    /// sha224
    SHA224,
    /// sha256
    SHA256,
    /// sha384
    SHA384,
    /// Sha512
    SHA512,
    /// split_part
    SplitPart,
    /// starts_with
    StartsWith,
    /// strpos
    Strpos,
    /// substr
    Substr,
    /// to_hex
    ToHex,
    /// to_timestamp
    ToTimestamp,
    /// translate
    Translate,
    /// trim
    Trim,
    /// upper
    Upper,
    /// regexp_match
    RegexpMatch,
}

impl fmt::Display for BuiltinScalarFunction {
    fn fmt(&self, f: &mut fmt::Formatter) -> fmt::Result {
        // lowercase of the debug.
        write!(f, "{}", format!("{:?}", self).to_lowercase())
    }
}

impl FromStr for BuiltinScalarFunction {
    type Err = DataFusionError;
    fn from_str(name: &str) -> Result<BuiltinScalarFunction> {
        Ok(match name {
            // math functions
            "abs" => BuiltinScalarFunction::Abs,
            "acos" => BuiltinScalarFunction::Acos,
            "asin" => BuiltinScalarFunction::Asin,
            "atan" => BuiltinScalarFunction::Atan,
            "ceil" => BuiltinScalarFunction::Ceil,
            "cos" => BuiltinScalarFunction::Cos,
            "exp" => BuiltinScalarFunction::Exp,
            "floor" => BuiltinScalarFunction::Floor,
            "log" => BuiltinScalarFunction::Log,
            "log10" => BuiltinScalarFunction::Log10,
            "log2" => BuiltinScalarFunction::Log2,
            "round" => BuiltinScalarFunction::Round,
            "signum" => BuiltinScalarFunction::Signum,
            "sin" => BuiltinScalarFunction::Sin,
            "sqrt" => BuiltinScalarFunction::Sqrt,
            "tan" => BuiltinScalarFunction::Tan,
            "trunc" => BuiltinScalarFunction::Trunc,

            // string functions
            "array" => BuiltinScalarFunction::Array,
            "ascii" => BuiltinScalarFunction::Ascii,
            "bit_length" => BuiltinScalarFunction::BitLength,
            "btrim" => BuiltinScalarFunction::Btrim,
            "char_length" => BuiltinScalarFunction::CharacterLength,
            "character_length" => BuiltinScalarFunction::CharacterLength,
            "concat" => BuiltinScalarFunction::Concat,
            "concat_ws" => BuiltinScalarFunction::ConcatWithSeparator,
            "chr" => BuiltinScalarFunction::Chr,
            "date_part" => BuiltinScalarFunction::DatePart,
            "date_trunc" => BuiltinScalarFunction::DateTrunc,
            "initcap" => BuiltinScalarFunction::InitCap,
            "left" => BuiltinScalarFunction::Left,
            "length" => BuiltinScalarFunction::CharacterLength,
            "lower" => BuiltinScalarFunction::Lower,
            "lpad" => BuiltinScalarFunction::Lpad,
            "ltrim" => BuiltinScalarFunction::Ltrim,
<<<<<<< HEAD
            "rtrim" => BuiltinScalarFunction::Rtrim,
            "upper" => BuiltinScalarFunction::Upper,
            "to_timestamp" => BuiltinScalarFunction::ToTimestamp,
            "convert_tz" => BuiltinScalarFunction::ConvertTz,
            "date_trunc" => BuiltinScalarFunction::DateTrunc,
            "array" => BuiltinScalarFunction::Array,
            "nullif" => BuiltinScalarFunction::NullIf,
=======
>>>>>>> 4363fefe
            "md5" => BuiltinScalarFunction::MD5,
            "nullif" => BuiltinScalarFunction::NullIf,
            "octet_length" => BuiltinScalarFunction::OctetLength,
            "regexp_replace" => BuiltinScalarFunction::RegexpReplace,
            "repeat" => BuiltinScalarFunction::Repeat,
            "replace" => BuiltinScalarFunction::Replace,
            "reverse" => BuiltinScalarFunction::Reverse,
            "right" => BuiltinScalarFunction::Right,
            "rpad" => BuiltinScalarFunction::Rpad,
            "rtrim" => BuiltinScalarFunction::Rtrim,
            "sha224" => BuiltinScalarFunction::SHA224,
            "sha256" => BuiltinScalarFunction::SHA256,
            "sha384" => BuiltinScalarFunction::SHA384,
            "sha512" => BuiltinScalarFunction::SHA512,
            "split_part" => BuiltinScalarFunction::SplitPart,
            "starts_with" => BuiltinScalarFunction::StartsWith,
            "strpos" => BuiltinScalarFunction::Strpos,
            "substr" => BuiltinScalarFunction::Substr,
            "to_hex" => BuiltinScalarFunction::ToHex,
            "to_timestamp" => BuiltinScalarFunction::ToTimestamp,
            "translate" => BuiltinScalarFunction::Translate,
            "trim" => BuiltinScalarFunction::Trim,
            "upper" => BuiltinScalarFunction::Upper,
            "regexp_match" => BuiltinScalarFunction::RegexpMatch,
            _ => {
                return Err(DataFusionError::Plan(format!(
                    "There is no built-in function named {}",
                    name
                )))
            }
        })
    }
}

/// Returns the datatype of the scalar function
pub fn return_type(
    fun: &BuiltinScalarFunction,
    arg_types: &[DataType],
) -> Result<DataType> {
    // Note that this function *must* return the same type that the respective physical expression returns
    // or the execution panics.

    // verify that this is a valid set of data types for this function
    data_types(&arg_types, &signature(fun))?;

    if arg_types.is_empty() {
        // functions currently cannot be evaluated without arguments, as they can't
        // know the number of rows to return.
        return Err(DataFusionError::Plan(format!(
            "Function '{}' requires at least one argument",
            fun
        )));
    }

    // the return type of the built in function.
    // Some built-in functions' return type depends on the incoming type.
    match fun {
        BuiltinScalarFunction::Array => Ok(DataType::FixedSizeList(
            Box::new(Field::new("item", arg_types[0].clone(), true)),
            arg_types.len() as i32,
        )),
        BuiltinScalarFunction::Ascii => Ok(DataType::Int32),
        BuiltinScalarFunction::BitLength => Ok(match arg_types[0] {
            DataType::LargeUtf8 => DataType::Int64,
            DataType::Utf8 => DataType::Int32,
            _ => {
                // this error is internal as `data_types` should have captured this.
                return Err(DataFusionError::Internal(
                    "The bit_length function can only accept strings.".to_string(),
                ));
            }
        }),
        BuiltinScalarFunction::Btrim => Ok(match arg_types[0] {
            DataType::LargeUtf8 => DataType::LargeUtf8,
            DataType::Utf8 => DataType::Utf8,
            _ => {
                // this error is internal as `data_types` should have captured this.
                return Err(DataFusionError::Internal(
                    "The btrim function can only accept strings.".to_string(),
                ));
            }
        }),
        BuiltinScalarFunction::CharacterLength => Ok(match arg_types[0] {
            DataType::LargeUtf8 => DataType::Int64,
            DataType::Utf8 => DataType::Int32,
            _ => {
                // this error is internal as `data_types` should have captured this.
                return Err(DataFusionError::Internal(
                    "The character_length function can only accept strings.".to_string(),
                ));
            }
        }),
        BuiltinScalarFunction::Chr => Ok(DataType::Utf8),
        BuiltinScalarFunction::Concat => Ok(DataType::Utf8),
        BuiltinScalarFunction::ConcatWithSeparator => Ok(DataType::Utf8),
        BuiltinScalarFunction::DatePart => Ok(DataType::Int32),
        BuiltinScalarFunction::DateTrunc => {
            Ok(DataType::Timestamp(TimeUnit::Nanosecond, None))
        }
        BuiltinScalarFunction::InitCap => Ok(match arg_types[0] {
            DataType::LargeUtf8 => DataType::LargeUtf8,
            DataType::Utf8 => DataType::Utf8,
            _ => {
                // this error is internal as `data_types` should have captured this.
                return Err(DataFusionError::Internal(
                    "The initcap function can only accept strings.".to_string(),
                ));
            }
        }),
        BuiltinScalarFunction::Left => Ok(match arg_types[0] {
            DataType::LargeUtf8 => DataType::LargeUtf8,
            DataType::Utf8 => DataType::Utf8,
            _ => {
                // this error is internal as `data_types` should have captured this.
                return Err(DataFusionError::Internal(
                    "The left function can only accept strings.".to_string(),
                ));
            }
        }),
        BuiltinScalarFunction::Lower => Ok(match arg_types[0] {
            DataType::LargeUtf8 => DataType::LargeUtf8,
            DataType::Utf8 => DataType::Utf8,
            _ => {
                // this error is internal as `data_types` should have captured this.
                return Err(DataFusionError::Internal(
                    "The upper function can only accept strings.".to_string(),
                ));
            }
        }),
        BuiltinScalarFunction::Lpad => Ok(match arg_types[0] {
            DataType::LargeUtf8 => DataType::LargeUtf8,
            DataType::Utf8 => DataType::Utf8,
            _ => {
                // this error is internal as `data_types` should have captured this.
                return Err(DataFusionError::Internal(
                    "The lpad function can only accept strings.".to_string(),
                ));
            }
        }),
        BuiltinScalarFunction::Ltrim => Ok(match arg_types[0] {
            DataType::LargeUtf8 => DataType::LargeUtf8,
            DataType::Utf8 => DataType::Utf8,
            _ => {
                // this error is internal as `data_types` should have captured this.
                return Err(DataFusionError::Internal(
                    "The ltrim function can only accept strings.".to_string(),
                ));
            }
        }),
        BuiltinScalarFunction::MD5 => Ok(match arg_types[0] {
            DataType::LargeUtf8 => DataType::LargeUtf8,
            DataType::Utf8 => DataType::Utf8,
            _ => {
                // this error is internal as `data_types` should have captured this.
                return Err(DataFusionError::Internal(
                    "The md5 function can only accept strings.".to_string(),
                ));
            }
        }),
<<<<<<< HEAD
        BuiltinScalarFunction::ToTimestamp => {
            Ok(DataType::Timestamp(TimeUnit::Nanosecond, None))
        }
        BuiltinScalarFunction::DateTrunc => {
            Ok(DataType::Timestamp(TimeUnit::Nanosecond, None))
        }
        BuiltinScalarFunction::ConvertTz => {
            Ok(DataType::Timestamp(TimeUnit::Nanosecond, None))
        }
        BuiltinScalarFunction::Array => Ok(DataType::FixedSizeList(
            Box::new(Field::new("item", arg_types[0].clone(), true)),
            arg_types.len() as i32,
        )),
=======
>>>>>>> 4363fefe
        BuiltinScalarFunction::NullIf => {
            // NULLIF has two args and they might get coerced, get a preview of this
            let coerced_types = data_types(arg_types, &signature(fun));
            coerced_types.map(|typs| typs[0].clone())
        }
        BuiltinScalarFunction::OctetLength => Ok(match arg_types[0] {
            DataType::LargeUtf8 => DataType::Int64,
            DataType::Utf8 => DataType::Int32,
            _ => {
                // this error is internal as `data_types` should have captured this.
                return Err(DataFusionError::Internal(
                    "The octet_length function can only accept strings.".to_string(),
                ));
            }
        }),
        BuiltinScalarFunction::RegexpReplace => Ok(match arg_types[0] {
            DataType::LargeUtf8 => DataType::LargeUtf8,
            DataType::Utf8 => DataType::Utf8,
            _ => {
                // this error is internal as `data_types` should have captured this.
                return Err(DataFusionError::Internal(
                    "The regexp_replace function can only accept strings.".to_string(),
                ));
            }
        }),
        BuiltinScalarFunction::Repeat => Ok(match arg_types[0] {
            DataType::LargeUtf8 => DataType::LargeUtf8,
            DataType::Utf8 => DataType::Utf8,
            _ => {
                // this error is internal as `data_types` should have captured this.
                return Err(DataFusionError::Internal(
                    "The repeat function can only accept strings.".to_string(),
                ));
            }
        }),
        BuiltinScalarFunction::Replace => Ok(match arg_types[0] {
            DataType::LargeUtf8 => DataType::LargeUtf8,
            DataType::Utf8 => DataType::Utf8,
            _ => {
                // this error is internal as `data_types` should have captured this.
                return Err(DataFusionError::Internal(
                    "The replace function can only accept strings.".to_string(),
                ));
            }
        }),
        BuiltinScalarFunction::Reverse => Ok(match arg_types[0] {
            DataType::LargeUtf8 => DataType::LargeUtf8,
            DataType::Utf8 => DataType::Utf8,
            _ => {
                // this error is internal as `data_types` should have captured this.
                return Err(DataFusionError::Internal(
                    "The reverse function can only accept strings.".to_string(),
                ));
            }
        }),
        BuiltinScalarFunction::Right => Ok(match arg_types[0] {
            DataType::LargeUtf8 => DataType::LargeUtf8,
            DataType::Utf8 => DataType::Utf8,
            _ => {
                // this error is internal as `data_types` should have captured this.
                return Err(DataFusionError::Internal(
                    "The right function can only accept strings.".to_string(),
                ));
            }
        }),
        BuiltinScalarFunction::Rpad => Ok(match arg_types[0] {
            DataType::LargeUtf8 => DataType::LargeUtf8,
            DataType::Utf8 => DataType::Utf8,
            _ => {
                // this error is internal as `data_types` should have captured this.
                return Err(DataFusionError::Internal(
                    "The rpad function can only accept strings.".to_string(),
                ));
            }
        }),
        BuiltinScalarFunction::Rtrim => Ok(match arg_types[0] {
            DataType::LargeUtf8 => DataType::LargeUtf8,
            DataType::Utf8 => DataType::Utf8,
            _ => {
                // this error is internal as `data_types` should have captured this.
                return Err(DataFusionError::Internal(
                    "The rtrim function can only accept strings.".to_string(),
                ));
            }
        }),
        BuiltinScalarFunction::SHA224 => Ok(match arg_types[0] {
            DataType::LargeUtf8 => DataType::Binary,
            DataType::Utf8 => DataType::Binary,
            _ => {
                // this error is internal as `data_types` should have captured this.
                return Err(DataFusionError::Internal(
                    "The sha224 function can only accept strings.".to_string(),
                ));
            }
        }),
        BuiltinScalarFunction::SHA256 => Ok(match arg_types[0] {
            DataType::LargeUtf8 => DataType::Binary,
            DataType::Utf8 => DataType::Binary,
            _ => {
                // this error is internal as `data_types` should have captured this.
                return Err(DataFusionError::Internal(
                    "The sha256 function can only accept strings.".to_string(),
                ));
            }
        }),
        BuiltinScalarFunction::SHA384 => Ok(match arg_types[0] {
            DataType::LargeUtf8 => DataType::Binary,
            DataType::Utf8 => DataType::Binary,
            _ => {
                // this error is internal as `data_types` should have captured this.
                return Err(DataFusionError::Internal(
                    "The sha384 function can only accept strings.".to_string(),
                ));
            }
        }),
        BuiltinScalarFunction::SHA512 => Ok(match arg_types[0] {
            DataType::LargeUtf8 => DataType::Binary,
            DataType::Utf8 => DataType::Binary,
            _ => {
                // this error is internal as `data_types` should have captured this.
                return Err(DataFusionError::Internal(
                    "The sha512 function can only accept strings.".to_string(),
                ));
            }
        }),
<<<<<<< HEAD
        _ => Ok(DataType::Float64),
    }
}

=======
        BuiltinScalarFunction::SplitPart => Ok(match arg_types[0] {
            DataType::LargeUtf8 => DataType::LargeUtf8,
            DataType::Utf8 => DataType::Utf8,
            _ => {
                // this error is internal as `data_types` should have captured this.
                return Err(DataFusionError::Internal(
                    "The split_part function can only accept strings.".to_string(),
                ));
            }
        }),
        BuiltinScalarFunction::StartsWith => Ok(DataType::Boolean),
        BuiltinScalarFunction::Strpos => Ok(match arg_types[0] {
            DataType::LargeUtf8 => DataType::Int64,
            DataType::Utf8 => DataType::Int32,
            _ => {
                // this error is internal as `data_types` should have captured this.
                return Err(DataFusionError::Internal(
                    "The strpos function can only accept strings.".to_string(),
                ));
            }
        }),
        BuiltinScalarFunction::Substr => Ok(match arg_types[0] {
            DataType::LargeUtf8 => DataType::LargeUtf8,
            DataType::Utf8 => DataType::Utf8,
            _ => {
                // this error is internal as `data_types` should have captured this.
                return Err(DataFusionError::Internal(
                    "The substr function can only accept strings.".to_string(),
                ));
            }
        }),
        BuiltinScalarFunction::ToHex => Ok(match arg_types[0] {
            DataType::Int8 | DataType::Int16 | DataType::Int32 | DataType::Int64 => {
                DataType::Utf8
            }
            _ => {
                // this error is internal as `data_types` should have captured this.
                return Err(DataFusionError::Internal(
                    "The to_hex function can only accept integers.".to_string(),
                ));
            }
        }),
        BuiltinScalarFunction::ToTimestamp => {
            Ok(DataType::Timestamp(TimeUnit::Nanosecond, None))
        }
        BuiltinScalarFunction::Translate => Ok(match arg_types[0] {
            DataType::LargeUtf8 => DataType::LargeUtf8,
            DataType::Utf8 => DataType::Utf8,
            _ => {
                // this error is internal as `data_types` should have captured this.
                return Err(DataFusionError::Internal(
                    "The translate function can only accept strings.".to_string(),
                ));
            }
        }),
        BuiltinScalarFunction::Trim => Ok(match arg_types[0] {
            DataType::LargeUtf8 => DataType::LargeUtf8,
            DataType::Utf8 => DataType::Utf8,
            _ => {
                // this error is internal as `data_types` should have captured this.
                return Err(DataFusionError::Internal(
                    "The trim function can only accept strings.".to_string(),
                ));
            }
        }),
        BuiltinScalarFunction::Upper => Ok(match arg_types[0] {
            DataType::LargeUtf8 => DataType::LargeUtf8,
            DataType::Utf8 => DataType::Utf8,
            _ => {
                // this error is internal as `data_types` should have captured this.
                return Err(DataFusionError::Internal(
                    "The upper function can only accept strings.".to_string(),
                ));
            }
        }),
        BuiltinScalarFunction::RegexpMatch => Ok(match arg_types[0] {
            DataType::LargeUtf8 => {
                DataType::List(Box::new(Field::new("item", DataType::LargeUtf8, true)))
            }
            DataType::Utf8 => {
                DataType::List(Box::new(Field::new("item", DataType::Utf8, true)))
            }
            _ => {
                // this error is internal as `data_types` should have captured this.
                return Err(DataFusionError::Internal(
                    "The regexp_extract function can only accept strings.".to_string(),
                ));
            }
        }),

        BuiltinScalarFunction::Abs
        | BuiltinScalarFunction::Acos
        | BuiltinScalarFunction::Asin
        | BuiltinScalarFunction::Atan
        | BuiltinScalarFunction::Ceil
        | BuiltinScalarFunction::Cos
        | BuiltinScalarFunction::Exp
        | BuiltinScalarFunction::Floor
        | BuiltinScalarFunction::Log
        | BuiltinScalarFunction::Log10
        | BuiltinScalarFunction::Log2
        | BuiltinScalarFunction::Round
        | BuiltinScalarFunction::Signum
        | BuiltinScalarFunction::Sin
        | BuiltinScalarFunction::Sqrt
        | BuiltinScalarFunction::Tan
        | BuiltinScalarFunction::Trunc => Ok(DataType::Float64),
    }
}

#[cfg(feature = "crypto_expressions")]
macro_rules! invoke_if_crypto_expressions_feature_flag {
    ($FUNC:ident, $NAME:expr) => {{
        use crate::physical_plan::crypto_expressions;
        crypto_expressions::$FUNC
    }};
}

#[cfg(not(feature = "crypto_expressions"))]
macro_rules! invoke_if_crypto_expressions_feature_flag {
    ($FUNC:ident, $NAME:expr) => {
        |_: &[ColumnarValue]| -> Result<ColumnarValue> {
            Err(DataFusionError::Internal(format!(
                "function {} requires compilation with feature flag: crypto_expressions.",
                $NAME
            )))
        }
    };
}

#[cfg(feature = "regex_expressions")]
macro_rules! invoke_if_regex_expressions_feature_flag {
    ($FUNC:ident, $T:tt, $NAME:expr) => {{
        use crate::physical_plan::regex_expressions;
        regex_expressions::$FUNC::<$T>
    }};
}

#[cfg(not(feature = "regex_expressions"))]
macro_rules! invoke_if_regex_expressions_feature_flag {
    ($FUNC:ident, $T:tt, $NAME:expr) => {
        |_: &[ArrayRef]| -> Result<ArrayRef> {
            Err(DataFusionError::Internal(format!(
                "function {} requires compilation with feature flag: regex_expressions.",
                $NAME
            )))
        }
    };
}

#[cfg(feature = "unicode_expressions")]
macro_rules! invoke_if_unicode_expressions_feature_flag {
    ($FUNC:ident, $T:tt, $NAME:expr) => {{
        use crate::physical_plan::unicode_expressions;
        unicode_expressions::$FUNC::<$T>
    }};
}

#[cfg(not(feature = "unicode_expressions"))]
macro_rules! invoke_if_unicode_expressions_feature_flag {
    ($FUNC:ident, $T:tt, $NAME:expr) => {
        |_: &[ArrayRef]| -> Result<ArrayRef> {
            Err(DataFusionError::Internal(format!(
                "function {} requires compilation with feature flag: unicode_expressions.",
                $NAME
            )))
        }
    };
}

>>>>>>> 4363fefe
/// Create a physical (function) expression.
/// This function errors when `args`' can't be coerced to a valid argument type of the function.
pub fn create_physical_expr(
    fun: &BuiltinScalarFunction,
<<<<<<< HEAD
    args: &Vec<Arc<dyn PhysicalExpr>>,
    input_schema: &DFSchema,
) -> Result<Arc<dyn PhysicalExpr>> {
    let fun_expr: ScalarFunctionImplementation = Arc::new(match fun {
        BuiltinScalarFunction::Sqrt => math_expressions::sqrt,
        BuiltinScalarFunction::Sin => math_expressions::sin,
        BuiltinScalarFunction::Cos => math_expressions::cos,
        BuiltinScalarFunction::Tan => math_expressions::tan,
        BuiltinScalarFunction::Asin => math_expressions::asin,
        BuiltinScalarFunction::Acos => math_expressions::acos,
        BuiltinScalarFunction::Atan => math_expressions::atan,
        BuiltinScalarFunction::Exp => math_expressions::exp,
        BuiltinScalarFunction::Log => math_expressions::ln,
        BuiltinScalarFunction::Log2 => math_expressions::log2,
        BuiltinScalarFunction::Log10 => math_expressions::log10,
        BuiltinScalarFunction::Floor => math_expressions::floor,
        BuiltinScalarFunction::Ceil => math_expressions::ceil,
        BuiltinScalarFunction::Round => math_expressions::round,
        BuiltinScalarFunction::Trunc => math_expressions::trunc,
        BuiltinScalarFunction::Abs => math_expressions::abs,
        BuiltinScalarFunction::Signum => math_expressions::signum,
        BuiltinScalarFunction::NullIf => nullif_func,
        BuiltinScalarFunction::MD5 => |args| match args[0].data_type() {
            DataType::Utf8 => Ok(Arc::new(crypto_expressions::md5::<i32>(args)?)),
            DataType::LargeUtf8 => Ok(Arc::new(crypto_expressions::md5::<i64>(args)?)),
            other => Err(DataFusionError::Internal(format!(
                "Unsupported data type {:?} for function md5",
                other,
            ))),
        },
        BuiltinScalarFunction::SHA224 => |args| match args[0].data_type() {
            DataType::Utf8 => Ok(Arc::new(crypto_expressions::sha224::<i32>(args)?)),
            DataType::LargeUtf8 => Ok(Arc::new(crypto_expressions::sha224::<i64>(args)?)),
            other => Err(DataFusionError::Internal(format!(
                "Unsupported data type {:?} for function sha224",
                other,
            ))),
        },
        BuiltinScalarFunction::SHA256 => |args| match args[0].data_type() {
            DataType::Utf8 => Ok(Arc::new(crypto_expressions::sha256::<i32>(args)?)),
            DataType::LargeUtf8 => Ok(Arc::new(crypto_expressions::sha256::<i64>(args)?)),
            other => Err(DataFusionError::Internal(format!(
                "Unsupported data type {:?} for function sha256",
                other,
            ))),
        },
        BuiltinScalarFunction::SHA384 => |args| match args[0].data_type() {
            DataType::Utf8 => Ok(Arc::new(crypto_expressions::sha384::<i32>(args)?)),
            DataType::LargeUtf8 => Ok(Arc::new(crypto_expressions::sha384::<i64>(args)?)),
            other => Err(DataFusionError::Internal(format!(
                "Unsupported data type {:?} for function sha384",
=======
    args: &[Arc<dyn PhysicalExpr>],
    input_schema: &Schema,
) -> Result<Arc<dyn PhysicalExpr>> {
    let fun_expr: ScalarFunctionImplementation = Arc::new(match fun {
        // math functions
        BuiltinScalarFunction::Abs => math_expressions::abs,
        BuiltinScalarFunction::Acos => math_expressions::acos,
        BuiltinScalarFunction::Asin => math_expressions::asin,
        BuiltinScalarFunction::Atan => math_expressions::atan,
        BuiltinScalarFunction::Ceil => math_expressions::ceil,
        BuiltinScalarFunction::Cos => math_expressions::cos,
        BuiltinScalarFunction::Exp => math_expressions::exp,
        BuiltinScalarFunction::Floor => math_expressions::floor,
        BuiltinScalarFunction::Log => math_expressions::ln,
        BuiltinScalarFunction::Log10 => math_expressions::log10,
        BuiltinScalarFunction::Log2 => math_expressions::log2,
        BuiltinScalarFunction::Round => math_expressions::round,
        BuiltinScalarFunction::Signum => math_expressions::signum,
        BuiltinScalarFunction::Sin => math_expressions::sin,
        BuiltinScalarFunction::Sqrt => math_expressions::sqrt,
        BuiltinScalarFunction::Tan => math_expressions::tan,
        BuiltinScalarFunction::Trunc => math_expressions::trunc,

        // string functions
        BuiltinScalarFunction::Array => array_expressions::array,
        BuiltinScalarFunction::Ascii => |args| match args[0].data_type() {
            DataType::Utf8 => {
                make_scalar_function(string_expressions::ascii::<i32>)(args)
            }
            DataType::LargeUtf8 => {
                make_scalar_function(string_expressions::ascii::<i64>)(args)
            }
            other => Err(DataFusionError::Internal(format!(
                "Unsupported data type {:?} for function ascii",
>>>>>>> 4363fefe
                other,
            ))),
        },
        BuiltinScalarFunction::BitLength => |args| match &args[0] {
            ColumnarValue::Array(v) => Ok(ColumnarValue::Array(bit_length(v.as_ref())?)),
            ColumnarValue::Scalar(v) => match v {
                ScalarValue::Utf8(v) => Ok(ColumnarValue::Scalar(ScalarValue::Int32(
                    v.as_ref().map(|x| (x.len() * 8) as i32),
                ))),
                ScalarValue::LargeUtf8(v) => Ok(ColumnarValue::Scalar(
                    ScalarValue::Int64(v.as_ref().map(|x| (x.len() * 8) as i64)),
                )),
                _ => unreachable!(),
            },
        },
        BuiltinScalarFunction::Btrim => |args| match args[0].data_type() {
            DataType::Utf8 => {
                make_scalar_function(string_expressions::btrim::<i32>)(args)
            }
            DataType::LargeUtf8 => {
                make_scalar_function(string_expressions::btrim::<i64>)(args)
            }
            other => Err(DataFusionError::Internal(format!(
                "Unsupported data type {:?} for function btrim",
                other,
            ))),
        },
        BuiltinScalarFunction::CharacterLength => |args| match args[0].data_type() {
            DataType::Utf8 => {
                let func = invoke_if_unicode_expressions_feature_flag!(
                    character_length,
                    Int32Type,
                    "character_length"
                );
                make_scalar_function(func)(args)
            }
            DataType::LargeUtf8 => {
                let func = invoke_if_unicode_expressions_feature_flag!(
                    character_length,
                    Int64Type,
                    "character_length"
                );
                make_scalar_function(func)(args)
            }
            other => Err(DataFusionError::Internal(format!(
                "Unsupported data type {:?} for function character_length",
                other,
            ))),
        },
        BuiltinScalarFunction::Chr => {
            |args| make_scalar_function(string_expressions::chr)(args)
        }
        BuiltinScalarFunction::Concat => string_expressions::concat,
        BuiltinScalarFunction::ConcatWithSeparator => {
            |args| make_scalar_function(string_expressions::concat_ws)(args)
        }
        BuiltinScalarFunction::DatePart => datetime_expressions::date_part,
        BuiltinScalarFunction::DateTrunc => datetime_expressions::date_trunc,
        BuiltinScalarFunction::InitCap => |args| match args[0].data_type() {
            DataType::Utf8 => {
                make_scalar_function(string_expressions::initcap::<i32>)(args)
            }
            DataType::LargeUtf8 => {
                make_scalar_function(string_expressions::initcap::<i64>)(args)
            }
            other => Err(DataFusionError::Internal(format!(
                "Unsupported data type {:?} for function initcap",
                other,
            ))),
        },
        BuiltinScalarFunction::Left => |args| match args[0].data_type() {
            DataType::Utf8 => {
                let func = invoke_if_unicode_expressions_feature_flag!(left, i32, "left");
                make_scalar_function(func)(args)
            }
            DataType::LargeUtf8 => {
                let func = invoke_if_unicode_expressions_feature_flag!(left, i64, "left");
                make_scalar_function(func)(args)
            }
            other => Err(DataFusionError::Internal(format!(
                "Unsupported data type {:?} for function left",
                other,
            ))),
        },
        BuiltinScalarFunction::Lower => string_expressions::lower,
        BuiltinScalarFunction::Lpad => |args| match args[0].data_type() {
            DataType::Utf8 => {
                let func = invoke_if_unicode_expressions_feature_flag!(lpad, i32, "lpad");
                make_scalar_function(func)(args)
            }
            DataType::LargeUtf8 => {
                let func = invoke_if_unicode_expressions_feature_flag!(lpad, i64, "lpad");
                make_scalar_function(func)(args)
            }
            other => Err(DataFusionError::Internal(format!(
                "Unsupported data type {:?} for function lpad",
                other,
            ))),
        },
        BuiltinScalarFunction::Ltrim => |args| match args[0].data_type() {
            DataType::Utf8 => {
                make_scalar_function(string_expressions::ltrim::<i32>)(args)
            }
            DataType::LargeUtf8 => {
                make_scalar_function(string_expressions::ltrim::<i64>)(args)
            }
            other => Err(DataFusionError::Internal(format!(
                "Unsupported data type {:?} for function ltrim",
                other,
            ))),
        },
        BuiltinScalarFunction::MD5 => {
            invoke_if_crypto_expressions_feature_flag!(md5, "md5")
        }
        BuiltinScalarFunction::NullIf => nullif_func,
        BuiltinScalarFunction::OctetLength => |args| match &args[0] {
            ColumnarValue::Array(v) => Ok(ColumnarValue::Array(length(v.as_ref())?)),
            ColumnarValue::Scalar(v) => match v {
                ScalarValue::Utf8(v) => Ok(ColumnarValue::Scalar(ScalarValue::Int32(
                    v.as_ref().map(|x| x.len() as i32),
                ))),
                ScalarValue::LargeUtf8(v) => Ok(ColumnarValue::Scalar(
                    ScalarValue::Int64(v.as_ref().map(|x| x.len() as i64)),
                )),
                _ => unreachable!(),
            },
        },
        BuiltinScalarFunction::RegexpMatch => |args| match args[0].data_type() {
            DataType::Utf8 => {
                let func = invoke_if_regex_expressions_feature_flag!(
                    regexp_match,
                    i32,
                    "regexp_match"
                );
                make_scalar_function(func)(args)
            }
            DataType::LargeUtf8 => {
                let func = invoke_if_regex_expressions_feature_flag!(
                    regexp_match,
                    i64,
                    "regexp_match"
                );
                make_scalar_function(func)(args)
            }
            other => Err(DataFusionError::Internal(format!(
                "Unsupported data type {:?} for function regexp_match",
                other
            ))),
        },
        BuiltinScalarFunction::RegexpReplace => |args| match args[0].data_type() {
            DataType::Utf8 => {
                let func = invoke_if_regex_expressions_feature_flag!(
                    regexp_replace,
                    i32,
                    "regexp_replace"
                );
                make_scalar_function(func)(args)
            }
            DataType::LargeUtf8 => {
                let func = invoke_if_regex_expressions_feature_flag!(
                    regexp_replace,
                    i64,
                    "regexp_replace"
                );
                make_scalar_function(func)(args)
            }
            other => Err(DataFusionError::Internal(format!(
                "Unsupported data type {:?} for function regexp_replace",
                other,
            ))),
        },
        BuiltinScalarFunction::Repeat => |args| match args[0].data_type() {
            DataType::Utf8 => {
                make_scalar_function(string_expressions::repeat::<i32>)(args)
            }
            DataType::LargeUtf8 => {
                make_scalar_function(string_expressions::repeat::<i64>)(args)
            }
            other => Err(DataFusionError::Internal(format!(
                "Unsupported data type {:?} for function repeat",
                other,
            ))),
        },
        BuiltinScalarFunction::Replace => |args| match args[0].data_type() {
            DataType::Utf8 => {
                make_scalar_function(string_expressions::replace::<i32>)(args)
            }
            DataType::LargeUtf8 => {
                make_scalar_function(string_expressions::replace::<i64>)(args)
            }
            other => Err(DataFusionError::Internal(format!(
                "Unsupported data type {:?} for function replace",
                other,
            ))),
        },
        BuiltinScalarFunction::Reverse => |args| match args[0].data_type() {
            DataType::Utf8 => {
                let func =
                    invoke_if_unicode_expressions_feature_flag!(reverse, i32, "reverse");
                make_scalar_function(func)(args)
            }
            DataType::LargeUtf8 => {
                let func =
                    invoke_if_unicode_expressions_feature_flag!(reverse, i64, "reverse");
                make_scalar_function(func)(args)
            }
            other => Err(DataFusionError::Internal(format!(
                "Unsupported data type {:?} for function reverse",
                other,
            ))),
        },
        BuiltinScalarFunction::Right => |args| match args[0].data_type() {
            DataType::Utf8 => {
                let func =
                    invoke_if_unicode_expressions_feature_flag!(right, i32, "right");
                make_scalar_function(func)(args)
            }
            DataType::LargeUtf8 => {
                let func =
                    invoke_if_unicode_expressions_feature_flag!(right, i64, "right");
                make_scalar_function(func)(args)
            }
            other => Err(DataFusionError::Internal(format!(
                "Unsupported data type {:?} for function right",
                other,
            ))),
        },
        BuiltinScalarFunction::Rpad => |args| match args[0].data_type() {
            DataType::Utf8 => {
                let func = invoke_if_unicode_expressions_feature_flag!(rpad, i32, "rpad");
                make_scalar_function(func)(args)
            }
            DataType::LargeUtf8 => {
                let func = invoke_if_unicode_expressions_feature_flag!(rpad, i64, "rpad");
                make_scalar_function(func)(args)
            }
            other => Err(DataFusionError::Internal(format!(
                "Unsupported data type {:?} for function rpad",
                other,
            ))),
        },
        BuiltinScalarFunction::Rtrim => |args| match args[0].data_type() {
            DataType::Utf8 => {
                make_scalar_function(string_expressions::rtrim::<i32>)(args)
            }
            DataType::LargeUtf8 => {
                make_scalar_function(string_expressions::rtrim::<i64>)(args)
            }
            other => Err(DataFusionError::Internal(format!(
                "Unsupported data type {:?} for function rtrim",
                other,
            ))),
        },
        BuiltinScalarFunction::SHA224 => {
            invoke_if_crypto_expressions_feature_flag!(sha224, "sha224")
        }
        BuiltinScalarFunction::SHA256 => {
            invoke_if_crypto_expressions_feature_flag!(sha256, "sha256")
        }
        BuiltinScalarFunction::SHA384 => {
            invoke_if_crypto_expressions_feature_flag!(sha384, "sha384")
        }
<<<<<<< HEAD
        BuiltinScalarFunction::ConvertTz => {
            |args| Ok(Arc::new(datetime_expressions::convert_tz(args)?))
        }
        BuiltinScalarFunction::Array => |args| Ok(array_expressions::array(args)?),
=======
        BuiltinScalarFunction::SHA512 => {
            invoke_if_crypto_expressions_feature_flag!(sha512, "sha512")
        }
        BuiltinScalarFunction::SplitPart => |args| match args[0].data_type() {
            DataType::Utf8 => {
                make_scalar_function(string_expressions::split_part::<i32>)(args)
            }
            DataType::LargeUtf8 => {
                make_scalar_function(string_expressions::split_part::<i64>)(args)
            }
            other => Err(DataFusionError::Internal(format!(
                "Unsupported data type {:?} for function split_part",
                other,
            ))),
        },
        BuiltinScalarFunction::StartsWith => |args| match args[0].data_type() {
            DataType::Utf8 => {
                make_scalar_function(string_expressions::starts_with::<i32>)(args)
            }
            DataType::LargeUtf8 => {
                make_scalar_function(string_expressions::starts_with::<i64>)(args)
            }
            other => Err(DataFusionError::Internal(format!(
                "Unsupported data type {:?} for function starts_with",
                other,
            ))),
        },
        BuiltinScalarFunction::Strpos => |args| match args[0].data_type() {
            DataType::Utf8 => {
                let func = invoke_if_unicode_expressions_feature_flag!(
                    strpos, Int32Type, "strpos"
                );
                make_scalar_function(func)(args)
            }
            DataType::LargeUtf8 => {
                let func = invoke_if_unicode_expressions_feature_flag!(
                    strpos, Int64Type, "strpos"
                );
                make_scalar_function(func)(args)
            }
            other => Err(DataFusionError::Internal(format!(
                "Unsupported data type {:?} for function strpos",
                other,
            ))),
        },
        BuiltinScalarFunction::Substr => |args| match args[0].data_type() {
            DataType::Utf8 => {
                let func =
                    invoke_if_unicode_expressions_feature_flag!(substr, i32, "substr");
                make_scalar_function(func)(args)
            }
            DataType::LargeUtf8 => {
                let func =
                    invoke_if_unicode_expressions_feature_flag!(substr, i64, "substr");
                make_scalar_function(func)(args)
            }
            other => Err(DataFusionError::Internal(format!(
                "Unsupported data type {:?} for function substr",
                other,
            ))),
        },
        BuiltinScalarFunction::ToHex => |args| match args[0].data_type() {
            DataType::Int32 => {
                make_scalar_function(string_expressions::to_hex::<Int32Type>)(args)
            }
            DataType::Int64 => {
                make_scalar_function(string_expressions::to_hex::<Int64Type>)(args)
            }
            other => Err(DataFusionError::Internal(format!(
                "Unsupported data type {:?} for function to_hex",
                other,
            ))),
        },
        BuiltinScalarFunction::ToTimestamp => datetime_expressions::to_timestamp,
        BuiltinScalarFunction::Translate => |args| match args[0].data_type() {
            DataType::Utf8 => {
                let func = invoke_if_unicode_expressions_feature_flag!(
                    translate,
                    i32,
                    "translate"
                );
                make_scalar_function(func)(args)
            }
            DataType::LargeUtf8 => {
                let func = invoke_if_unicode_expressions_feature_flag!(
                    translate,
                    i64,
                    "translate"
                );
                make_scalar_function(func)(args)
            }
            other => Err(DataFusionError::Internal(format!(
                "Unsupported data type {:?} for function translate",
                other,
            ))),
        },
        BuiltinScalarFunction::Trim => |args| match args[0].data_type() {
            DataType::Utf8 => {
                make_scalar_function(string_expressions::btrim::<i32>)(args)
            }
            DataType::LargeUtf8 => {
                make_scalar_function(string_expressions::btrim::<i64>)(args)
            }
            other => Err(DataFusionError::Internal(format!(
                "Unsupported data type {:?} for function trim",
                other,
            ))),
        },
        BuiltinScalarFunction::Upper => string_expressions::upper,
>>>>>>> 4363fefe
    });
    // coerce
    let args = coerce(args, input_schema, &signature(fun))?;

    let arg_types = args
        .iter()
        .map(|e| e.data_type(input_schema))
        .collect::<Result<Vec<_>>>()?;

    Ok(Arc::new(ScalarFunctionExpr::new(
        &format!("{}", fun),
        fun_expr,
        args,
        &return_type(&fun, &arg_types)?,
    )))
}

/// the signatures supported by the function `fun`.
fn signature(fun: &BuiltinScalarFunction) -> Signature {
    // note: the physical expression must accept the type returned by this function or the execution panics.

    // for now, the list is small, as we do not have many built-in functions.
    match fun {
        BuiltinScalarFunction::Array => {
            Signature::Variadic(array_expressions::SUPPORTED_ARRAY_TYPES.to_vec())
        }
        BuiltinScalarFunction::Concat | BuiltinScalarFunction::ConcatWithSeparator => {
            Signature::Variadic(vec![DataType::Utf8])
        }
        BuiltinScalarFunction::Ascii
        | BuiltinScalarFunction::BitLength
        | BuiltinScalarFunction::CharacterLength
        | BuiltinScalarFunction::InitCap
        | BuiltinScalarFunction::Lower
        | BuiltinScalarFunction::MD5
        | BuiltinScalarFunction::OctetLength
        | BuiltinScalarFunction::Reverse
        | BuiltinScalarFunction::SHA224
        | BuiltinScalarFunction::SHA256
        | BuiltinScalarFunction::SHA384
        | BuiltinScalarFunction::SHA512
        | BuiltinScalarFunction::Trim
        | BuiltinScalarFunction::Upper => {
            Signature::Uniform(1, vec![DataType::Utf8, DataType::LargeUtf8])
        }
        BuiltinScalarFunction::Btrim
        | BuiltinScalarFunction::Ltrim
        | BuiltinScalarFunction::Rtrim => Signature::OneOf(vec![
            Signature::Exact(vec![DataType::Utf8]),
            Signature::Exact(vec![DataType::Utf8, DataType::Utf8]),
        ]),
        BuiltinScalarFunction::Chr | BuiltinScalarFunction::ToHex => {
            Signature::Uniform(1, vec![DataType::Int64])
        }
        BuiltinScalarFunction::Lpad | BuiltinScalarFunction::Rpad => {
            Signature::OneOf(vec![
                Signature::Exact(vec![DataType::Utf8, DataType::Int64]),
                Signature::Exact(vec![DataType::LargeUtf8, DataType::Int64]),
                Signature::Exact(vec![DataType::Utf8, DataType::Int64, DataType::Utf8]),
                Signature::Exact(vec![
                    DataType::LargeUtf8,
                    DataType::Int64,
                    DataType::Utf8,
                ]),
                Signature::Exact(vec![
                    DataType::Utf8,
                    DataType::Int64,
                    DataType::LargeUtf8,
                ]),
                Signature::Exact(vec![
                    DataType::LargeUtf8,
                    DataType::Int64,
                    DataType::LargeUtf8,
                ]),
            ])
        }
        BuiltinScalarFunction::Left
        | BuiltinScalarFunction::Repeat
        | BuiltinScalarFunction::Right => Signature::OneOf(vec![
            Signature::Exact(vec![DataType::Utf8, DataType::Int64]),
            Signature::Exact(vec![DataType::LargeUtf8, DataType::Int64]),
        ]),
        BuiltinScalarFunction::ToTimestamp => Signature::Uniform(1, vec![DataType::Utf8]),
        BuiltinScalarFunction::DateTrunc => Signature::Exact(vec![
            DataType::Utf8,
            DataType::Timestamp(TimeUnit::Nanosecond, None),
        ]),
<<<<<<< HEAD
        BuiltinScalarFunction::ConvertTz => Signature::Exact(vec![
            DataType::Timestamp(TimeUnit::Nanosecond, None),
            DataType::Utf8,
        ]),
        BuiltinScalarFunction::Array => {
            Signature::Variadic(array_expressions::SUPPORTED_ARRAY_TYPES.to_vec())
=======
        BuiltinScalarFunction::DatePart => Signature::OneOf(vec![
            Signature::Exact(vec![DataType::Utf8, DataType::Date32]),
            Signature::Exact(vec![DataType::Utf8, DataType::Date64]),
            Signature::Exact(vec![
                DataType::Utf8,
                DataType::Timestamp(TimeUnit::Second, None),
            ]),
            Signature::Exact(vec![
                DataType::Utf8,
                DataType::Timestamp(TimeUnit::Microsecond, None),
            ]),
            Signature::Exact(vec![
                DataType::Utf8,
                DataType::Timestamp(TimeUnit::Millisecond, None),
            ]),
            Signature::Exact(vec![
                DataType::Utf8,
                DataType::Timestamp(TimeUnit::Nanosecond, None),
            ]),
        ]),
        BuiltinScalarFunction::SplitPart => Signature::OneOf(vec![
            Signature::Exact(vec![DataType::Utf8, DataType::Utf8, DataType::Int64]),
            Signature::Exact(vec![DataType::LargeUtf8, DataType::Utf8, DataType::Int64]),
            Signature::Exact(vec![DataType::Utf8, DataType::LargeUtf8, DataType::Int64]),
            Signature::Exact(vec![
                DataType::LargeUtf8,
                DataType::LargeUtf8,
                DataType::Int64,
            ]),
        ]),

        BuiltinScalarFunction::Strpos | BuiltinScalarFunction::StartsWith => {
            Signature::OneOf(vec![
                Signature::Exact(vec![DataType::Utf8, DataType::Utf8]),
                Signature::Exact(vec![DataType::Utf8, DataType::LargeUtf8]),
                Signature::Exact(vec![DataType::LargeUtf8, DataType::Utf8]),
                Signature::Exact(vec![DataType::LargeUtf8, DataType::LargeUtf8]),
            ])
>>>>>>> 4363fefe
        }

        BuiltinScalarFunction::Substr => Signature::OneOf(vec![
            Signature::Exact(vec![DataType::Utf8, DataType::Int64]),
            Signature::Exact(vec![DataType::LargeUtf8, DataType::Int64]),
            Signature::Exact(vec![DataType::Utf8, DataType::Int64, DataType::Int64]),
            Signature::Exact(vec![DataType::LargeUtf8, DataType::Int64, DataType::Int64]),
        ]),

        BuiltinScalarFunction::Replace | BuiltinScalarFunction::Translate => {
            Signature::OneOf(vec![Signature::Exact(vec![
                DataType::Utf8,
                DataType::Utf8,
                DataType::Utf8,
            ])])
        }
        BuiltinScalarFunction::RegexpReplace => Signature::OneOf(vec![
            Signature::Exact(vec![DataType::Utf8, DataType::Utf8, DataType::Utf8]),
            Signature::Exact(vec![
                DataType::Utf8,
                DataType::Utf8,
                DataType::Utf8,
                DataType::Utf8,
            ]),
        ]),

        BuiltinScalarFunction::NullIf => {
            Signature::Uniform(2, SUPPORTED_NULLIF_TYPES.to_vec())
        }
        BuiltinScalarFunction::RegexpMatch => Signature::OneOf(vec![
            Signature::Exact(vec![DataType::Utf8, DataType::Utf8]),
            Signature::Exact(vec![DataType::LargeUtf8, DataType::Utf8]),
            Signature::Exact(vec![DataType::Utf8, DataType::Utf8, DataType::Utf8]),
            Signature::Exact(vec![DataType::LargeUtf8, DataType::Utf8, DataType::Utf8]),
        ]),
        // math expressions expect 1 argument of type f64 or f32
        // priority is given to f64 because e.g. `sqrt(1i32)` is in IR (real numbers) and thus we
        // return the best approximation for it (in f64).
        // We accept f32 because in this case it is clear that the best approximation
        // will be as good as the number of digits in the number
        _ => Signature::Uniform(1, vec![DataType::Float64, DataType::Float32]),
    }
}

/// Physical expression of a scalar function
pub struct ScalarFunctionExpr {
    fun: ScalarFunctionImplementation,
    name: String,
    args: Vec<Arc<dyn PhysicalExpr>>,
    return_type: DataType,
}

impl Debug for ScalarFunctionExpr {
    fn fmt(&self, f: &mut Formatter<'_>) -> fmt::Result {
        f.debug_struct("ScalarFunctionExpr")
            .field("fun", &"<FUNC>")
            .field("name", &self.name)
            .field("args", &self.args)
            .field("return_type", &self.return_type)
            .finish()
    }
}

impl ScalarFunctionExpr {
    /// Create a new Scalar function
    pub fn new(
        name: &str,
        fun: ScalarFunctionImplementation,
        args: Vec<Arc<dyn PhysicalExpr>>,
        return_type: &DataType,
    ) -> Self {
        Self {
            fun,
            name: name.to_owned(),
            args,
            return_type: return_type.clone(),
        }
    }

    /// Get the scalar function implementation
    pub fn fun(&self) -> &ScalarFunctionImplementation {
        &self.fun
    }

    /// The name for this expression
    pub fn name(&self) -> &str {
        &self.name
    }

    /// Input arguments
    pub fn args(&self) -> &[Arc<dyn PhysicalExpr>] {
        &self.args
    }

    /// Data type produced by this expression
    pub fn return_type(&self) -> &DataType {
        &self.return_type
    }
}

impl fmt::Display for ScalarFunctionExpr {
    fn fmt(&self, f: &mut fmt::Formatter) -> fmt::Result {
        write!(
            f,
            "{}({})",
            self.name,
            self.args
                .iter()
                .map(|e| format!("{}", e))
                .collect::<Vec<String>>()
                .join(", ")
        )
    }
}

impl PhysicalExpr for ScalarFunctionExpr {
    /// Return a reference to Any that can be used for downcasting
    fn as_any(&self) -> &dyn Any {
        self
    }

    fn data_type(&self, _input_schema: &DFSchema) -> Result<DataType> {
        Ok(self.return_type.clone())
    }

    fn nullable(&self, _input_schema: &DFSchema) -> Result<bool> {
        Ok(true)
    }

    fn evaluate(&self, batch: &RecordBatch) -> Result<ColumnarValue> {
        // evaluate the arguments
        let inputs = self
            .args
            .iter()
            .map(|e| e.evaluate(batch))
            .collect::<Result<Vec<_>>>()?;

        // evaluate the function
        let fun = self.fun.as_ref();
        (fun)(&inputs)
    }
}

/// decorates a function to handle [`ScalarValue`]s by coverting them to arrays before calling the function
/// and vice-versa after evaluation.
pub fn make_scalar_function<F>(inner: F) -> ScalarFunctionImplementation
where
    F: Fn(&[ArrayRef]) -> Result<ArrayRef> + Sync + Send + 'static,
{
    Arc::new(move |args: &[ColumnarValue]| {
        // first, identify if any of the arguments is an Array. If yes, store its `len`,
        // as any scalar will need to be converted to an array of len `len`.
        let len = args
            .iter()
            .fold(Option::<usize>::None, |acc, arg| match arg {
                ColumnarValue::Scalar(_) => acc,
                ColumnarValue::Array(a) => Some(a.len()),
            });

        // to array
        let args = if let Some(len) = len {
            args.iter()
                .map(|arg| arg.clone().into_array(len))
                .collect::<Vec<ArrayRef>>()
        } else {
            args.iter()
                .map(|arg| arg.clone().into_array(1))
                .collect::<Vec<ArrayRef>>()
        };

        let result = (inner)(&args);

        // maybe back to scalar
        if len.is_some() {
            result.map(ColumnarValue::Array)
        } else {
            ScalarValue::try_from_array(&result?, 0).map(ColumnarValue::Scalar)
        }
    })
}

#[cfg(test)]
mod tests {
    use super::*;
<<<<<<< HEAD
    use crate::logical_plan::ToDFSchema;
    use crate::{error::Result, physical_plan::expressions::lit, scalar::ScalarValue};
    use arrow::datatypes::Schema;
=======
    use crate::{
        error::Result,
        physical_plan::expressions::{col, lit},
        scalar::ScalarValue,
    };
>>>>>>> 4363fefe
    use arrow::{
        array::{
            Array, ArrayRef, BinaryArray, BooleanArray, FixedSizeListArray, Float64Array,
            Int32Array, ListArray, StringArray, UInt32Array, UInt64Array,
        },
        datatypes::Field,
        record_batch::RecordBatch,
    };
<<<<<<< HEAD

    fn generic_test_math(value: ScalarValue, expected: &str) -> Result<()> {
        // any type works here: we evaluate against a literal of `value`
        let schema = Schema::new(vec![Field::new("a", DataType::Int32, false)]);
        let columns: Vec<ArrayRef> = vec![Arc::new(Int32Array::from(vec![1]))];

        let arg = lit(value);

        let expr = create_physical_expr(
            &BuiltinScalarFunction::Exp,
            &vec![arg],
            &schema.clone().to_dfschema()?,
        )?;

        // type is correct
        assert_eq!(
            expr.data_type(&schema.clone().to_dfschema()?)?,
            DataType::Float64
        );

        // evaluate works
        let batch = RecordBatch::try_new(Arc::new(schema), columns)?;
        let result = expr.evaluate(&batch)?.into_array(batch.num_rows());

        // downcast works
        let result = result.as_any().downcast_ref::<Float64Array>().unwrap();

        // value is correct
        assert_eq!(result.value(0).to_string(), expected);

        Ok(())
    }

    #[test]
    fn test_math_function() -> Result<()> {
        // 2.71828182845904523536... : https://oeis.org/A001113
        let exp_f64 = "2.718281828459045";
        let exp_f32 = "2.7182817459106445";
        generic_test_math(ScalarValue::from(1i32), exp_f64)?;
        generic_test_math(ScalarValue::from(1u32), exp_f64)?;
        generic_test_math(ScalarValue::from(1u64), exp_f64)?;
        generic_test_math(ScalarValue::from(1f64), exp_f64)?;
        generic_test_math(ScalarValue::from(1f32), exp_f32)?;
        Ok(())
    }

    fn test_concat(value: ScalarValue, expected: &str) -> Result<()> {
        // any type works here: we evaluate against a literal of `value`
        let schema = Schema::new(vec![Field::new("a", DataType::Int32, false)]);
        let columns: Vec<ArrayRef> = vec![Arc::new(Int32Array::from(vec![1]))];

        // concat(value, value)
        let expr = create_physical_expr(
            &BuiltinScalarFunction::Concat,
            &vec![lit(value.clone()), lit(value)],
            &schema.clone().to_dfschema()?,
        )?;

        // type is correct
        assert_eq!(
            expr.data_type(&schema.clone().to_dfschema()?)?,
            DataType::Utf8
        );

        // evaluate works
        let batch = RecordBatch::try_new(Arc::new(schema), columns)?;
        let result = expr.evaluate(&batch)?.into_array(batch.num_rows());
=======

    /// $FUNC function to test
    /// $ARGS arguments (vec) to pass to function
    /// $EXPECTED a Result<Option<$EXPECTED_TYPE>> where Result allows testing errors and Option allows testing Null
    /// $EXPECTED_TYPE is the expected value type
    /// $DATA_TYPE is the function to test result type
    /// $ARRAY_TYPE is the column type after function applied
    macro_rules! test_function {
        ($FUNC:ident, $ARGS:expr, $EXPECTED:expr, $EXPECTED_TYPE:ty, $DATA_TYPE: ident, $ARRAY_TYPE:ident) => {
            // used to provide type annotation
            let expected: Result<Option<$EXPECTED_TYPE>> = $EXPECTED;

            // any type works here: we evaluate against a literal of `value`
            let schema = Schema::new(vec![Field::new("a", DataType::Int32, false)]);
            let columns: Vec<ArrayRef> = vec![Arc::new(Int32Array::from(vec![1]))];

            let expr =
                create_physical_expr(&BuiltinScalarFunction::$FUNC, $ARGS, &schema)?;
>>>>>>> 4363fefe

            // type is correct
            assert_eq!(expr.data_type(&schema)?, DataType::$DATA_TYPE);

            let batch = RecordBatch::try_new(Arc::new(schema.clone()), columns)?;

            match expected {
                Ok(expected) => {
                    let result = expr.evaluate(&batch)?;
                    let result = result.into_array(batch.num_rows());
                    let result = result.as_any().downcast_ref::<$ARRAY_TYPE>().unwrap();

                    // value is correct
                    match expected {
                        Some(v) => assert_eq!(result.value(0), v),
                        None => assert!(result.is_null(0)),
                    };
                }
                Err(expected_error) => {
                    // evaluate is expected error - cannot use .expect_err() due to Debug not being implemented
                    match expr.evaluate(&batch) {
                        Ok(_) => assert!(false, "expected error"),
                        Err(error) => {
                            assert_eq!(error.to_string(), expected_error.to_string());
                        }
                    }
                }
            };
        };
    }

    #[test]
    fn test_functions() -> Result<()> {
        test_function!(
            Ascii,
            &[lit(ScalarValue::Utf8(Some("x".to_string())))],
            Ok(Some(120)),
            i32,
            Int32,
            Int32Array
        );
        test_function!(
            Ascii,
            &[lit(ScalarValue::Utf8(Some("ésoj".to_string())))],
            Ok(Some(233)),
            i32,
            Int32,
            Int32Array
        );
        test_function!(
            Ascii,
            &[lit(ScalarValue::Utf8(Some("💯".to_string())))],
            Ok(Some(128175)),
            i32,
            Int32,
            Int32Array
        );
        test_function!(
            Ascii,
            &[lit(ScalarValue::Utf8(Some("💯a".to_string())))],
            Ok(Some(128175)),
            i32,
            Int32,
            Int32Array
        );
        test_function!(
            Ascii,
            &[lit(ScalarValue::Utf8(Some("".to_string())))],
            Ok(Some(0)),
            i32,
            Int32,
            Int32Array
        );
        test_function!(
            Ascii,
            &[lit(ScalarValue::Utf8(None))],
            Ok(None),
            i32,
            Int32,
            Int32Array
        );
        test_function!(
            BitLength,
            &[lit(ScalarValue::Utf8(Some("chars".to_string())))],
            Ok(Some(40)),
            i32,
            Int32,
            Int32Array
        );
        test_function!(
            BitLength,
            &[lit(ScalarValue::Utf8(Some("josé".to_string())))],
            Ok(Some(40)),
            i32,
            Int32,
            Int32Array
        );
        test_function!(
            BitLength,
            &[lit(ScalarValue::Utf8(Some("".to_string())))],
            Ok(Some(0)),
            i32,
            Int32,
            Int32Array
        );
        test_function!(
            Btrim,
            &[lit(ScalarValue::Utf8(Some(" trim ".to_string())))],
            Ok(Some("trim")),
            &str,
            Utf8,
            StringArray
        );
        test_function!(
            Btrim,
            &[lit(ScalarValue::Utf8(Some(" trim".to_string())))],
            Ok(Some("trim")),
            &str,
            Utf8,
            StringArray
        );
        test_function!(
            Btrim,
            &[lit(ScalarValue::Utf8(Some("trim ".to_string())))],
            Ok(Some("trim")),
            &str,
            Utf8,
            StringArray
        );
        test_function!(
            Btrim,
            &[lit(ScalarValue::Utf8(Some("\n trim \n".to_string())))],
            Ok(Some("\n trim \n")),
            &str,
            Utf8,
            StringArray
        );
        test_function!(
            Btrim,
            &[
                lit(ScalarValue::Utf8(Some("xyxtrimyyx".to_string()))),
                lit(ScalarValue::Utf8(Some("xyz".to_string()))),
            ],
            Ok(Some("trim")),
            &str,
            Utf8,
            StringArray
        );
        test_function!(
            Btrim,
            &[
                lit(ScalarValue::Utf8(Some("\nxyxtrimyyx\n".to_string()))),
                lit(ScalarValue::Utf8(Some("xyz\n".to_string()))),
            ],
            Ok(Some("trim")),
            &str,
            Utf8,
            StringArray
        );
        test_function!(
            Btrim,
            &[
                lit(ScalarValue::Utf8(None)),
                lit(ScalarValue::Utf8(Some("xyz".to_string()))),
            ],
            Ok(None),
            &str,
            Utf8,
            StringArray
        );
        test_function!(
            Btrim,
            &[
                lit(ScalarValue::Utf8(Some("xyxtrimyyx".to_string()))),
                lit(ScalarValue::Utf8(None)),
            ],
            Ok(None),
            &str,
            Utf8,
            StringArray
        );
        #[cfg(feature = "unicode_expressions")]
        test_function!(
            CharacterLength,
            &[lit(ScalarValue::Utf8(Some("chars".to_string())))],
            Ok(Some(5)),
            i32,
            Int32,
            Int32Array
        );
        #[cfg(feature = "unicode_expressions")]
        test_function!(
            CharacterLength,
            &[lit(ScalarValue::Utf8(Some("josé".to_string())))],
            Ok(Some(4)),
            i32,
            Int32,
            Int32Array
        );
        #[cfg(feature = "unicode_expressions")]
        test_function!(
            CharacterLength,
            &[lit(ScalarValue::Utf8(Some("".to_string())))],
            Ok(Some(0)),
            i32,
            Int32,
            Int32Array
        );
        #[cfg(feature = "unicode_expressions")]
        test_function!(
            CharacterLength,
            &[lit(ScalarValue::Utf8(None))],
            Ok(None),
            i32,
            Int32,
            Int32Array
        );
        #[cfg(not(feature = "unicode_expressions"))]
        test_function!(
            CharacterLength,
            &[lit(ScalarValue::Utf8(Some("josé".to_string())))],
            Err(DataFusionError::Internal(
                "function character_length requires compilation with feature flag: unicode_expressions.".to_string()
            )),
            i32,
            Int32,
            Int32Array
        );
        test_function!(
            Chr,
            &[lit(ScalarValue::Int64(Some(128175)))],
            Ok(Some("💯")),
            &str,
            Utf8,
            StringArray
        );
        test_function!(
            Chr,
            &[lit(ScalarValue::Int64(None))],
            Ok(None),
            &str,
            Utf8,
            StringArray
        );
        test_function!(
            Chr,
            &[lit(ScalarValue::Int64(Some(120)))],
            Ok(Some("x")),
            &str,
            Utf8,
            StringArray
        );
        test_function!(
            Chr,
            &[lit(ScalarValue::Int64(Some(128175)))],
            Ok(Some("💯")),
            &str,
            Utf8,
            StringArray
        );
        test_function!(
            Chr,
            &[lit(ScalarValue::Int64(None))],
            Ok(None),
            &str,
            Utf8,
            StringArray
        );
        test_function!(
            Chr,
            &[lit(ScalarValue::Int64(Some(0)))],
            Err(DataFusionError::Execution(
                "null character not permitted.".to_string(),
            )),
            &str,
            Utf8,
            StringArray
        );
        test_function!(
            Chr,
            &[lit(ScalarValue::Int64(Some(i64::MAX)))],
            Err(DataFusionError::Execution(
                "requested character too large for encoding.".to_string(),
            )),
            &str,
            Utf8,
            StringArray
        );
        test_function!(
            Concat,
            &[
                lit(ScalarValue::Utf8(Some("aa".to_string()))),
                lit(ScalarValue::Utf8(Some("bb".to_string()))),
                lit(ScalarValue::Utf8(Some("cc".to_string()))),
            ],
            Ok(Some("aabbcc")),
            &str,
            Utf8,
            StringArray
        );
        test_function!(
            Concat,
            &[
                lit(ScalarValue::Utf8(Some("aa".to_string()))),
                lit(ScalarValue::Utf8(None)),
                lit(ScalarValue::Utf8(Some("cc".to_string()))),
            ],
            Ok(Some("aacc")),
            &str,
            Utf8,
            StringArray
        );
        test_function!(
            Concat,
            &[lit(ScalarValue::Utf8(None))],
            Ok(Some("")),
            &str,
            Utf8,
            StringArray
        );
        test_function!(
            ConcatWithSeparator,
            &[
                lit(ScalarValue::Utf8(Some("|".to_string()))),
                lit(ScalarValue::Utf8(Some("aa".to_string()))),
                lit(ScalarValue::Utf8(Some("bb".to_string()))),
                lit(ScalarValue::Utf8(Some("cc".to_string()))),
            ],
            Ok(Some("aa|bb|cc")),
            &str,
            Utf8,
            StringArray
        );
        test_function!(
            ConcatWithSeparator,
            &[
                lit(ScalarValue::Utf8(Some("|".to_string()))),
                lit(ScalarValue::Utf8(None)),
            ],
            Ok(Some("")),
            &str,
            Utf8,
            StringArray
        );
        test_function!(
            ConcatWithSeparator,
            &[
                lit(ScalarValue::Utf8(None)),
                lit(ScalarValue::Utf8(Some("aa".to_string()))),
                lit(ScalarValue::Utf8(Some("bb".to_string()))),
                lit(ScalarValue::Utf8(Some("cc".to_string()))),
            ],
            Ok(None),
            &str,
            Utf8,
            StringArray
        );
        test_function!(
            ConcatWithSeparator,
            &[
                lit(ScalarValue::Utf8(Some("|".to_string()))),
                lit(ScalarValue::Utf8(Some("aa".to_string()))),
                lit(ScalarValue::Utf8(None)),
                lit(ScalarValue::Utf8(Some("cc".to_string()))),
            ],
            Ok(Some("aa|cc")),
            &str,
            Utf8,
            StringArray
        );
        test_function!(
            Exp,
            &[lit(ScalarValue::Int32(Some(1)))],
            Ok(Some((1.0_f64).exp())),
            f64,
            Float64,
            Float64Array
        );
        test_function!(
            Exp,
            &[lit(ScalarValue::UInt32(Some(1)))],
            Ok(Some((1.0_f64).exp())),
            f64,
            Float64,
            Float64Array
        );
        test_function!(
            Exp,
            &[lit(ScalarValue::UInt64(Some(1)))],
            Ok(Some((1.0_f64).exp())),
            f64,
            Float64,
            Float64Array
        );
        test_function!(
            Exp,
            &[lit(ScalarValue::Float64(Some(1.0)))],
            Ok(Some((1.0_f64).exp())),
            f64,
            Float64,
            Float64Array
        );
        test_function!(
            Exp,
            &[lit(ScalarValue::Float32(Some(1.0)))],
            Ok(Some((1.0_f32).exp() as f64)),
            f64,
            Float64,
            Float64Array
        );
        test_function!(
            InitCap,
            &[lit(ScalarValue::Utf8(Some("hi THOMAS".to_string())))],
            Ok(Some("Hi Thomas")),
            &str,
            Utf8,
            StringArray
        );
        test_function!(
            InitCap,
            &[lit(ScalarValue::Utf8(Some("".to_string())))],
            Ok(Some("")),
            &str,
            Utf8,
            StringArray
        );
        test_function!(
            InitCap,
            &[lit(ScalarValue::Utf8(Some("".to_string())))],
            Ok(Some("")),
            &str,
            Utf8,
            StringArray
        );
        test_function!(
            InitCap,
            &[lit(ScalarValue::Utf8(None))],
            Ok(None),
            &str,
            Utf8,
            StringArray
        );
        #[cfg(feature = "unicode_expressions")]
        test_function!(
            Left,
            &[
                lit(ScalarValue::Utf8(Some("abcde".to_string()))),
                lit(ScalarValue::Int8(Some(2))),
            ],
            Ok(Some("ab")),
            &str,
            Utf8,
            StringArray
        );
        #[cfg(feature = "unicode_expressions")]
        test_function!(
            Left,
            &[
                lit(ScalarValue::Utf8(Some("abcde".to_string()))),
                lit(ScalarValue::Int64(Some(200))),
            ],
            Ok(Some("abcde")),
            &str,
            Utf8,
            StringArray
        );
        #[cfg(feature = "unicode_expressions")]
        test_function!(
            Left,
            &[
                lit(ScalarValue::Utf8(Some("abcde".to_string()))),
                lit(ScalarValue::Int64(Some(-2))),
            ],
            Ok(Some("abc")),
            &str,
            Utf8,
            StringArray
        );
        #[cfg(feature = "unicode_expressions")]
        test_function!(
            Left,
            &[
                lit(ScalarValue::Utf8(Some("abcde".to_string()))),
                lit(ScalarValue::Int64(Some(-200))),
            ],
            Ok(Some("")),
            &str,
            Utf8,
            StringArray
        );
        #[cfg(feature = "unicode_expressions")]
        test_function!(
            Left,
            &[
                lit(ScalarValue::Utf8(Some("abcde".to_string()))),
                lit(ScalarValue::Int64(Some(0))),
            ],
            Ok(Some("")),
            &str,
            Utf8,
            StringArray
        );
        #[cfg(feature = "unicode_expressions")]
        test_function!(
            Left,
            &[
                lit(ScalarValue::Utf8(None)),
                lit(ScalarValue::Int64(Some(2))),
            ],
            Ok(None),
            &str,
            Utf8,
            StringArray
        );
        #[cfg(feature = "unicode_expressions")]
        test_function!(
            Left,
            &[
                lit(ScalarValue::Utf8(Some("abcde".to_string()))),
                lit(ScalarValue::Int64(None)),
            ],
            Ok(None),
            &str,
            Utf8,
            StringArray
        );
        #[cfg(feature = "unicode_expressions")]
        test_function!(
            Left,
            &[
                lit(ScalarValue::Utf8(Some("joséésoj".to_string()))),
                lit(ScalarValue::Int64(Some(5))),
            ],
            Ok(Some("joséé")),
            &str,
            Utf8,
            StringArray
        );
        #[cfg(feature = "unicode_expressions")]
        test_function!(
            Left,
            &[
                lit(ScalarValue::Utf8(Some("joséésoj".to_string()))),
                lit(ScalarValue::Int64(Some(-3))),
            ],
            Ok(Some("joséé")),
            &str,
            Utf8,
            StringArray
        );
        #[cfg(not(feature = "unicode_expressions"))]
        test_function!(
            Left,
            &[
                lit(ScalarValue::Utf8(Some("abcde".to_string()))),
                lit(ScalarValue::Int8(Some(2))),
            ],
            Err(DataFusionError::Internal(
                "function left requires compilation with feature flag: unicode_expressions.".to_string()
            )),
            &str,
            Utf8,
            StringArray
        );
        #[cfg(feature = "unicode_expressions")]
        test_function!(
            Lpad,
            &[
                lit(ScalarValue::Utf8(Some("josé".to_string()))),
                lit(ScalarValue::Int64(Some(5))),
            ],
            Ok(Some(" josé")),
            &str,
            Utf8,
            StringArray
        );
        #[cfg(feature = "unicode_expressions")]
        test_function!(
            Lpad,
            &[
                lit(ScalarValue::Utf8(Some("hi".to_string()))),
                lit(ScalarValue::Int64(Some(5))),
            ],
            Ok(Some("   hi")),
            &str,
            Utf8,
            StringArray
        );
        #[cfg(feature = "unicode_expressions")]
        test_function!(
            Lpad,
            &[
                lit(ScalarValue::Utf8(Some("hi".to_string()))),
                lit(ScalarValue::Int64(Some(0))),
            ],
            Ok(Some("")),
            &str,
            Utf8,
            StringArray
        );
        #[cfg(feature = "unicode_expressions")]
        test_function!(
            Lpad,
            &[
                lit(ScalarValue::Utf8(Some("hi".to_string()))),
                lit(ScalarValue::Int64(None)),
            ],
            Ok(None),
            &str,
            Utf8,
            StringArray
        );
        #[cfg(feature = "unicode_expressions")]
        test_function!(
            Lpad,
            &[
                lit(ScalarValue::Utf8(None)),
                lit(ScalarValue::Int64(Some(5))),
            ],
            Ok(None),
            &str,
            Utf8,
            StringArray
        );
        #[cfg(feature = "unicode_expressions")]
        test_function!(
            Lpad,
            &[
                lit(ScalarValue::Utf8(Some("hi".to_string()))),
                lit(ScalarValue::Int64(Some(5))),
                lit(ScalarValue::Utf8(Some("xy".to_string()))),
            ],
            Ok(Some("xyxhi")),
            &str,
            Utf8,
            StringArray
        );
        #[cfg(feature = "unicode_expressions")]
        test_function!(
            Lpad,
            &[
                lit(ScalarValue::Utf8(Some("hi".to_string()))),
                lit(ScalarValue::Int64(Some(21))),
                lit(ScalarValue::Utf8(Some("abcdef".to_string()))),
            ],
            Ok(Some("abcdefabcdefabcdefahi")),
            &str,
            Utf8,
            StringArray
        );
        #[cfg(feature = "unicode_expressions")]
        test_function!(
            Lpad,
            &[
                lit(ScalarValue::Utf8(Some("hi".to_string()))),
                lit(ScalarValue::Int64(Some(5))),
                lit(ScalarValue::Utf8(Some(" ".to_string()))),
            ],
            Ok(Some("   hi")),
            &str,
            Utf8,
            StringArray
        );
        #[cfg(feature = "unicode_expressions")]
        test_function!(
            Lpad,
            &[
                lit(ScalarValue::Utf8(Some("hi".to_string()))),
                lit(ScalarValue::Int64(Some(5))),
                lit(ScalarValue::Utf8(Some("".to_string()))),
            ],
            Ok(Some("hi")),
            &str,
            Utf8,
            StringArray
        );
        #[cfg(feature = "unicode_expressions")]
        test_function!(
            Lpad,
            &[
                lit(ScalarValue::Utf8(None)),
                lit(ScalarValue::Int64(Some(5))),
                lit(ScalarValue::Utf8(Some("xy".to_string()))),
            ],
            Ok(None),
            &str,
            Utf8,
            StringArray
        );
        #[cfg(feature = "unicode_expressions")]
        test_function!(
            Lpad,
            &[
                lit(ScalarValue::Utf8(Some("hi".to_string()))),
                lit(ScalarValue::Int64(None)),
                lit(ScalarValue::Utf8(Some("xy".to_string()))),
            ],
            Ok(None),
            &str,
            Utf8,
            StringArray
        );
        #[cfg(feature = "unicode_expressions")]
        test_function!(
            Lpad,
            &[
                lit(ScalarValue::Utf8(Some("hi".to_string()))),
                lit(ScalarValue::Int64(Some(5))),
                lit(ScalarValue::Utf8(None)),
            ],
            Ok(None),
            &str,
            Utf8,
            StringArray
        );
        #[cfg(feature = "unicode_expressions")]
        test_function!(
            Lpad,
            &[
                lit(ScalarValue::Utf8(Some("josé".to_string()))),
                lit(ScalarValue::Int64(Some(10))),
                lit(ScalarValue::Utf8(Some("xy".to_string()))),
            ],
            Ok(Some("xyxyxyjosé")),
            &str,
            Utf8,
            StringArray
        );
        #[cfg(feature = "unicode_expressions")]
        test_function!(
            Lpad,
            &[
                lit(ScalarValue::Utf8(Some("josé".to_string()))),
                lit(ScalarValue::Int64(Some(10))),
                lit(ScalarValue::Utf8(Some("éñ".to_string()))),
            ],
            Ok(Some("éñéñéñjosé")),
            &str,
            Utf8,
            StringArray
        );
        #[cfg(not(feature = "unicode_expressions"))]
        test_function!(
            Lpad,
            &[
                lit(ScalarValue::Utf8(Some("josé".to_string()))),
                lit(ScalarValue::Int64(Some(5))),
            ],
            Err(DataFusionError::Internal(
                "function lpad requires compilation with feature flag: unicode_expressions.".to_string()
            )),
            &str,
            Utf8,
            StringArray
        );
        test_function!(
            Ltrim,
            &[lit(ScalarValue::Utf8(Some(" trim".to_string())))],
            Ok(Some("trim")),
            &str,
            Utf8,
            StringArray
        );
        test_function!(
            Ltrim,
            &[lit(ScalarValue::Utf8(Some(" trim ".to_string())))],
            Ok(Some("trim ")),
            &str,
            Utf8,
            StringArray
        );
        test_function!(
            Ltrim,
            &[lit(ScalarValue::Utf8(Some("trim ".to_string())))],
            Ok(Some("trim ")),
            &str,
            Utf8,
            StringArray
        );
        test_function!(
            Ltrim,
            &[lit(ScalarValue::Utf8(Some("trim".to_string())))],
            Ok(Some("trim")),
            &str,
            Utf8,
            StringArray
        );
        test_function!(
            Ltrim,
            &[lit(ScalarValue::Utf8(Some("\n trim ".to_string())))],
            Ok(Some("\n trim ")),
            &str,
            Utf8,
            StringArray
        );
        test_function!(
            Ltrim,
            &[lit(ScalarValue::Utf8(None))],
            Ok(None),
            &str,
            Utf8,
            StringArray
        );
        #[cfg(feature = "crypto_expressions")]
        test_function!(
            MD5,
            &[lit(ScalarValue::Utf8(Some("tom".to_string())))],
            Ok(Some("34b7da764b21d298ef307d04d8152dc5")),
            &str,
            Utf8,
            StringArray
        );
        #[cfg(feature = "crypto_expressions")]
        test_function!(
            MD5,
            &[lit(ScalarValue::Utf8(Some("".to_string())))],
            Ok(Some("d41d8cd98f00b204e9800998ecf8427e")),
            &str,
            Utf8,
            StringArray
        );
        #[cfg(feature = "crypto_expressions")]
        test_function!(
            MD5,
            &[lit(ScalarValue::Utf8(None))],
            Ok(None),
            &str,
            Utf8,
            StringArray
        );
        #[cfg(not(feature = "crypto_expressions"))]
        test_function!(
            MD5,
            &[lit(ScalarValue::Utf8(Some("tom".to_string())))],
            Err(DataFusionError::Internal(
                "function md5 requires compilation with feature flag: crypto_expressions.".to_string()
            )),
            &str,
            Utf8,
            StringArray
        );
        test_function!(
            OctetLength,
            &[lit(ScalarValue::Utf8(Some("chars".to_string())))],
            Ok(Some(5)),
            i32,
            Int32,
            Int32Array
        );
        test_function!(
            OctetLength,
            &[lit(ScalarValue::Utf8(Some("josé".to_string())))],
            Ok(Some(5)),
            i32,
            Int32,
            Int32Array
        );
        test_function!(
            OctetLength,
            &[lit(ScalarValue::Utf8(Some("".to_string())))],
            Ok(Some(0)),
            i32,
            Int32,
            Int32Array
        );
        test_function!(
            OctetLength,
            &[lit(ScalarValue::Utf8(None))],
            Ok(None),
            i32,
            Int32,
            Int32Array
        );
        #[cfg(feature = "regex_expressions")]
        test_function!(
            RegexpReplace,
            &[
                lit(ScalarValue::Utf8(Some("Thomas".to_string()))),
                lit(ScalarValue::Utf8(Some(".[mN]a.".to_string()))),
                lit(ScalarValue::Utf8(Some("M".to_string()))),
            ],
            Ok(Some("ThM")),
            &str,
            Utf8,
            StringArray
        );
        #[cfg(feature = "regex_expressions")]
        test_function!(
            RegexpReplace,
            &[
                lit(ScalarValue::Utf8(Some("foobarbaz".to_string()))),
                lit(ScalarValue::Utf8(Some("b..".to_string()))),
                lit(ScalarValue::Utf8(Some("X".to_string()))),
            ],
            Ok(Some("fooXbaz")),
            &str,
            Utf8,
            StringArray
        );
        #[cfg(feature = "regex_expressions")]
        test_function!(
            RegexpReplace,
            &[
                lit(ScalarValue::Utf8(Some("foobarbaz".to_string()))),
                lit(ScalarValue::Utf8(Some("b..".to_string()))),
                lit(ScalarValue::Utf8(Some("X".to_string()))),
                lit(ScalarValue::Utf8(Some("g".to_string()))),
            ],
            Ok(Some("fooXX")),
            &str,
            Utf8,
            StringArray
        );
        #[cfg(feature = "regex_expressions")]
        test_function!(
            RegexpReplace,
            &[
                lit(ScalarValue::Utf8(Some("foobarbaz".to_string()))),
                lit(ScalarValue::Utf8(Some("b(..)".to_string()))),
                lit(ScalarValue::Utf8(Some("X\\1Y".to_string()))),
                lit(ScalarValue::Utf8(Some("g".to_string()))),
            ],
            Ok(Some("fooXarYXazY")),
            &str,
            Utf8,
            StringArray
        );
        #[cfg(feature = "regex_expressions")]
        test_function!(
            RegexpReplace,
            &[
                lit(ScalarValue::Utf8(None)),
                lit(ScalarValue::Utf8(Some("b(..)".to_string()))),
                lit(ScalarValue::Utf8(Some("X\\1Y".to_string()))),
                lit(ScalarValue::Utf8(Some("g".to_string()))),
            ],
            Ok(None),
            &str,
            Utf8,
            StringArray
        );
        #[cfg(feature = "regex_expressions")]
        test_function!(
            RegexpReplace,
            &[
                lit(ScalarValue::Utf8(Some("foobarbaz".to_string()))),
                lit(ScalarValue::Utf8(None)),
                lit(ScalarValue::Utf8(Some("X\\1Y".to_string()))),
                lit(ScalarValue::Utf8(Some("g".to_string()))),
            ],
            Ok(None),
            &str,
            Utf8,
            StringArray
        );
        #[cfg(feature = "regex_expressions")]
        test_function!(
            RegexpReplace,
            &[
                lit(ScalarValue::Utf8(Some("foobarbaz".to_string()))),
                lit(ScalarValue::Utf8(Some("b(..)".to_string()))),
                lit(ScalarValue::Utf8(None)),
                lit(ScalarValue::Utf8(Some("g".to_string()))),
            ],
            Ok(None),
            &str,
            Utf8,
            StringArray
        );
        #[cfg(feature = "regex_expressions")]
        test_function!(
            RegexpReplace,
            &[
                lit(ScalarValue::Utf8(Some("foobarbaz".to_string()))),
                lit(ScalarValue::Utf8(Some("b(..)".to_string()))),
                lit(ScalarValue::Utf8(Some("X\\1Y".to_string()))),
                lit(ScalarValue::Utf8(None)),
            ],
            Ok(None),
            &str,
            Utf8,
            StringArray
        );
        #[cfg(feature = "regex_expressions")]
        test_function!(
            RegexpReplace,
            &[
                lit(ScalarValue::Utf8(Some("ABCabcABC".to_string()))),
                lit(ScalarValue::Utf8(Some("(abc)".to_string()))),
                lit(ScalarValue::Utf8(Some("X".to_string()))),
                lit(ScalarValue::Utf8(Some("gi".to_string()))),
            ],
            Ok(Some("XXX")),
            &str,
            Utf8,
            StringArray
        );
        #[cfg(feature = "regex_expressions")]
        test_function!(
            RegexpReplace,
            &[
                lit(ScalarValue::Utf8(Some("ABCabcABC".to_string()))),
                lit(ScalarValue::Utf8(Some("(abc)".to_string()))),
                lit(ScalarValue::Utf8(Some("X".to_string()))),
                lit(ScalarValue::Utf8(Some("i".to_string()))),
            ],
            Ok(Some("XabcABC")),
            &str,
            Utf8,
            StringArray
        );
        #[cfg(not(feature = "regex_expressions"))]
        test_function!(
            RegexpReplace,
            &[
                lit(ScalarValue::Utf8(Some("foobarbaz".to_string()))),
                lit(ScalarValue::Utf8(Some("b..".to_string()))),
                lit(ScalarValue::Utf8(Some("X".to_string()))),
            ],
            Err(DataFusionError::Internal(
                "function regexp_replace requires compilation with feature flag: regex_expressions.".to_string()
            )),
            &str,
            Utf8,
            StringArray
        );
        test_function!(
            Repeat,
            &[
                lit(ScalarValue::Utf8(Some("Pg".to_string()))),
                lit(ScalarValue::Int64(Some(4))),
            ],
            Ok(Some("PgPgPgPg")),
            &str,
            Utf8,
            StringArray
        );
        test_function!(
            Repeat,
            &[
                lit(ScalarValue::Utf8(None)),
                lit(ScalarValue::Int64(Some(4))),
            ],
            Ok(None),
            &str,
            Utf8,
            StringArray
        );
        test_function!(
            Repeat,
            &[
                lit(ScalarValue::Utf8(Some("Pg".to_string()))),
                lit(ScalarValue::Int64(None)),
            ],
            Ok(None),
            &str,
            Utf8,
            StringArray
        );
        #[cfg(feature = "unicode_expressions")]
        test_function!(
            Reverse,
            &[lit(ScalarValue::Utf8(Some("abcde".to_string())))],
            Ok(Some("edcba")),
            &str,
            Utf8,
            StringArray
        );
        #[cfg(feature = "unicode_expressions")]
        test_function!(
            Reverse,
            &[lit(ScalarValue::Utf8(Some("loẅks".to_string())))],
            Ok(Some("skẅol")),
            &str,
            Utf8,
            StringArray
        );
        #[cfg(feature = "unicode_expressions")]
        test_function!(
            Reverse,
            &[lit(ScalarValue::Utf8(Some("loẅks".to_string())))],
            Ok(Some("skẅol")),
            &str,
            Utf8,
            StringArray
        );
        #[cfg(feature = "unicode_expressions")]
        test_function!(
            Reverse,
            &[lit(ScalarValue::Utf8(None))],
            Ok(None),
            &str,
            Utf8,
            StringArray
        );
        #[cfg(not(feature = "unicode_expressions"))]
        test_function!(
            Reverse,
            &[lit(ScalarValue::Utf8(Some("abcde".to_string())))],
            Err(DataFusionError::Internal(
                "function reverse requires compilation with feature flag: unicode_expressions.".to_string()
            )),
            &str,
            Utf8,
            StringArray
        );
        #[cfg(feature = "unicode_expressions")]
        test_function!(
            Right,
            &[
                lit(ScalarValue::Utf8(Some("abcde".to_string()))),
                lit(ScalarValue::Int8(Some(2))),
            ],
            Ok(Some("de")),
            &str,
            Utf8,
            StringArray
        );
        #[cfg(feature = "unicode_expressions")]
        test_function!(
            Right,
            &[
                lit(ScalarValue::Utf8(Some("abcde".to_string()))),
                lit(ScalarValue::Int64(Some(200))),
            ],
            Ok(Some("abcde")),
            &str,
            Utf8,
            StringArray
        );
        #[cfg(feature = "unicode_expressions")]
        test_function!(
            Right,
            &[
                lit(ScalarValue::Utf8(Some("abcde".to_string()))),
                lit(ScalarValue::Int64(Some(-2))),
            ],
            Ok(Some("cde")),
            &str,
            Utf8,
            StringArray
        );
        #[cfg(feature = "unicode_expressions")]
        test_function!(
            Right,
            &[
                lit(ScalarValue::Utf8(Some("abcde".to_string()))),
                lit(ScalarValue::Int64(Some(-200))),
            ],
            Ok(Some("")),
            &str,
            Utf8,
            StringArray
        );
        #[cfg(feature = "unicode_expressions")]
        test_function!(
            Right,
            &[
                lit(ScalarValue::Utf8(Some("abcde".to_string()))),
                lit(ScalarValue::Int64(Some(0))),
            ],
            Ok(Some("")),
            &str,
            Utf8,
            StringArray
        );
        #[cfg(feature = "unicode_expressions")]
        test_function!(
            Right,
            &[
                lit(ScalarValue::Utf8(None)),
                lit(ScalarValue::Int64(Some(2))),
            ],
            Ok(None),
            &str,
            Utf8,
            StringArray
        );
        #[cfg(feature = "unicode_expressions")]
        test_function!(
            Right,
            &[
                lit(ScalarValue::Utf8(Some("abcde".to_string()))),
                lit(ScalarValue::Int64(None)),
            ],
            Ok(None),
            &str,
            Utf8,
            StringArray
        );
        #[cfg(feature = "unicode_expressions")]
        test_function!(
            Right,
            &[
                lit(ScalarValue::Utf8(Some("joséésoj".to_string()))),
                lit(ScalarValue::Int64(Some(5))),
            ],
            Ok(Some("éésoj")),
            &str,
            Utf8,
            StringArray
        );
        #[cfg(feature = "unicode_expressions")]
        test_function!(
            Right,
            &[
                lit(ScalarValue::Utf8(Some("joséésoj".to_string()))),
                lit(ScalarValue::Int64(Some(-3))),
            ],
            Ok(Some("éésoj")),
            &str,
            Utf8,
            StringArray
        );
        #[cfg(not(feature = "unicode_expressions"))]
        test_function!(
            Right,
            &[
                lit(ScalarValue::Utf8(Some("abcde".to_string()))),
                lit(ScalarValue::Int8(Some(2))),
            ],
            Err(DataFusionError::Internal(
                "function right requires compilation with feature flag: unicode_expressions.".to_string()
            )),
            &str,
            Utf8,
            StringArray
        );
        #[cfg(feature = "unicode_expressions")]
        test_function!(
            Rpad,
            &[
                lit(ScalarValue::Utf8(Some("josé".to_string()))),
                lit(ScalarValue::Int64(Some(5))),
            ],
            Ok(Some("josé ")),
            &str,
            Utf8,
            StringArray
        );
        #[cfg(feature = "unicode_expressions")]
        test_function!(
            Rpad,
            &[
                lit(ScalarValue::Utf8(Some("hi".to_string()))),
                lit(ScalarValue::Int64(Some(5))),
            ],
            Ok(Some("hi   ")),
            &str,
            Utf8,
            StringArray
        );
        #[cfg(feature = "unicode_expressions")]
        test_function!(
            Rpad,
            &[
                lit(ScalarValue::Utf8(Some("hi".to_string()))),
                lit(ScalarValue::Int64(Some(0))),
            ],
            Ok(Some("")),
            &str,
            Utf8,
            StringArray
        );
        #[cfg(feature = "unicode_expressions")]
        test_function!(
            Rpad,
            &[
                lit(ScalarValue::Utf8(Some("hi".to_string()))),
                lit(ScalarValue::Int64(None)),
            ],
            Ok(None),
            &str,
            Utf8,
            StringArray
        );
        #[cfg(feature = "unicode_expressions")]
        test_function!(
            Rpad,
            &[
                lit(ScalarValue::Utf8(None)),
                lit(ScalarValue::Int64(Some(5))),
            ],
            Ok(None),
            &str,
            Utf8,
            StringArray
        );
        #[cfg(feature = "unicode_expressions")]
        test_function!(
            Rpad,
            &[
                lit(ScalarValue::Utf8(Some("hi".to_string()))),
                lit(ScalarValue::Int64(Some(5))),
                lit(ScalarValue::Utf8(Some("xy".to_string()))),
            ],
            Ok(Some("hixyx")),
            &str,
            Utf8,
            StringArray
        );
        #[cfg(feature = "unicode_expressions")]
        test_function!(
            Rpad,
            &[
                lit(ScalarValue::Utf8(Some("hi".to_string()))),
                lit(ScalarValue::Int64(Some(21))),
                lit(ScalarValue::Utf8(Some("abcdef".to_string()))),
            ],
            Ok(Some("hiabcdefabcdefabcdefa")),
            &str,
            Utf8,
            StringArray
        );
        #[cfg(feature = "unicode_expressions")]
        test_function!(
            Rpad,
            &[
                lit(ScalarValue::Utf8(Some("hi".to_string()))),
                lit(ScalarValue::Int64(Some(5))),
                lit(ScalarValue::Utf8(Some(" ".to_string()))),
            ],
            Ok(Some("hi   ")),
            &str,
            Utf8,
            StringArray
        );
        #[cfg(feature = "unicode_expressions")]
        test_function!(
            Rpad,
            &[
                lit(ScalarValue::Utf8(Some("hi".to_string()))),
                lit(ScalarValue::Int64(Some(5))),
                lit(ScalarValue::Utf8(Some("".to_string()))),
            ],
            Ok(Some("hi")),
            &str,
            Utf8,
            StringArray
        );
        #[cfg(feature = "unicode_expressions")]
        test_function!(
            Rpad,
            &[
                lit(ScalarValue::Utf8(None)),
                lit(ScalarValue::Int64(Some(5))),
                lit(ScalarValue::Utf8(Some("xy".to_string()))),
            ],
            Ok(None),
            &str,
            Utf8,
            StringArray
        );
        #[cfg(feature = "unicode_expressions")]
        test_function!(
            Rpad,
            &[
                lit(ScalarValue::Utf8(Some("hi".to_string()))),
                lit(ScalarValue::Int64(None)),
                lit(ScalarValue::Utf8(Some("xy".to_string()))),
            ],
            Ok(None),
            &str,
            Utf8,
            StringArray
        );
        #[cfg(feature = "unicode_expressions")]
        test_function!(
            Rpad,
            &[
                lit(ScalarValue::Utf8(Some("hi".to_string()))),
                lit(ScalarValue::Int64(Some(5))),
                lit(ScalarValue::Utf8(None)),
            ],
            Ok(None),
            &str,
            Utf8,
            StringArray
        );
        #[cfg(feature = "unicode_expressions")]
        test_function!(
            Rpad,
            &[
                lit(ScalarValue::Utf8(Some("josé".to_string()))),
                lit(ScalarValue::Int64(Some(10))),
                lit(ScalarValue::Utf8(Some("xy".to_string()))),
            ],
            Ok(Some("joséxyxyxy")),
            &str,
            Utf8,
            StringArray
        );
        #[cfg(feature = "unicode_expressions")]
        test_function!(
            Rpad,
            &[
                lit(ScalarValue::Utf8(Some("josé".to_string()))),
                lit(ScalarValue::Int64(Some(10))),
                lit(ScalarValue::Utf8(Some("éñ".to_string()))),
            ],
            Ok(Some("josééñéñéñ")),
            &str,
            Utf8,
            StringArray
        );
        #[cfg(not(feature = "unicode_expressions"))]
        test_function!(
            Rpad,
            &[
                lit(ScalarValue::Utf8(Some("josé".to_string()))),
                lit(ScalarValue::Int64(Some(5))),
            ],
            Err(DataFusionError::Internal(
                "function rpad requires compilation with feature flag: unicode_expressions.".to_string()
            )),
            &str,
            Utf8,
            StringArray
        );
        test_function!(
            Rtrim,
            &[lit(ScalarValue::Utf8(Some("trim ".to_string())))],
            Ok(Some("trim")),
            &str,
            Utf8,
            StringArray
        );
        test_function!(
            Rtrim,
            &[lit(ScalarValue::Utf8(Some(" trim ".to_string())))],
            Ok(Some(" trim")),
            &str,
            Utf8,
            StringArray
        );
        test_function!(
            Rtrim,
            &[lit(ScalarValue::Utf8(Some(" trim \n".to_string())))],
            Ok(Some(" trim \n")),
            &str,
            Utf8,
            StringArray
        );
        test_function!(
            Rtrim,
            &[lit(ScalarValue::Utf8(Some(" trim".to_string())))],
            Ok(Some(" trim")),
            &str,
            Utf8,
            StringArray
        );
        test_function!(
            Rtrim,
            &[lit(ScalarValue::Utf8(Some("trim".to_string())))],
            Ok(Some("trim")),
            &str,
            Utf8,
            StringArray
        );
        test_function!(
            Rtrim,
            &[lit(ScalarValue::Utf8(None))],
            Ok(None),
            &str,
            Utf8,
            StringArray
        );
        #[cfg(feature = "crypto_expressions")]
        test_function!(
            SHA224,
            &[lit(ScalarValue::Utf8(Some("tom".to_string())))],
            Ok(Some(&[
                11u8, 246u8, 203u8, 98u8, 100u8, 156u8, 66u8, 169u8, 174u8, 56u8, 118u8,
                171u8, 111u8, 109u8, 146u8, 173u8, 54u8, 203u8, 84u8, 20u8, 228u8, 149u8,
                248u8, 135u8, 50u8, 146u8, 190u8, 77u8
            ])),
            &[u8],
            Binary,
            BinaryArray
        );
        #[cfg(feature = "crypto_expressions")]
        test_function!(
            SHA224,
            &[lit(ScalarValue::Utf8(Some("".to_string())))],
            Ok(Some(&[
                209u8, 74u8, 2u8, 140u8, 42u8, 58u8, 43u8, 201u8, 71u8, 97u8, 2u8, 187u8,
                40u8, 130u8, 52u8, 196u8, 21u8, 162u8, 176u8, 31u8, 130u8, 142u8, 166u8,
                42u8, 197u8, 179u8, 228u8, 47u8
            ])),
            &[u8],
            Binary,
            BinaryArray
        );
        #[cfg(feature = "crypto_expressions")]
        test_function!(
            SHA224,
            &[lit(ScalarValue::Utf8(None))],
            Ok(None),
            &[u8],
            Binary,
            BinaryArray
        );
        #[cfg(not(feature = "crypto_expressions"))]
        test_function!(
            SHA224,
            &[lit(ScalarValue::Utf8(Some("tom".to_string())))],
            Err(DataFusionError::Internal(
                "function sha224 requires compilation with feature flag: crypto_expressions.".to_string()
            )),
            &[u8],
            Binary,
            BinaryArray
        );
        #[cfg(feature = "crypto_expressions")]
        test_function!(
            SHA256,
            &[lit(ScalarValue::Utf8(Some("tom".to_string())))],
            Ok(Some(&[
                225u8, 96u8, 143u8, 117u8, 197u8, 215u8, 129u8, 63u8, 61u8, 64u8, 49u8,
                203u8, 48u8, 191u8, 183u8, 134u8, 80u8, 125u8, 152u8, 19u8, 117u8, 56u8,
                255u8, 142u8, 18u8, 138u8, 111u8, 247u8, 78u8, 132u8, 230u8, 67u8
            ])),
            &[u8],
            Binary,
            BinaryArray
        );
        #[cfg(feature = "crypto_expressions")]
        test_function!(
            SHA256,
            &[lit(ScalarValue::Utf8(Some("".to_string())))],
            Ok(Some(&[
                227u8, 176u8, 196u8, 66u8, 152u8, 252u8, 28u8, 20u8, 154u8, 251u8, 244u8,
                200u8, 153u8, 111u8, 185u8, 36u8, 39u8, 174u8, 65u8, 228u8, 100u8, 155u8,
                147u8, 76u8, 164u8, 149u8, 153u8, 27u8, 120u8, 82u8, 184u8, 85u8
            ])),
            &[u8],
            Binary,
            BinaryArray
        );
        #[cfg(feature = "crypto_expressions")]
        test_function!(
            SHA256,
            &[lit(ScalarValue::Utf8(None))],
            Ok(None),
            &[u8],
            Binary,
            BinaryArray
        );
        #[cfg(not(feature = "crypto_expressions"))]
        test_function!(
            SHA256,
            &[lit(ScalarValue::Utf8(Some("tom".to_string())))],
            Err(DataFusionError::Internal(
                "function sha256 requires compilation with feature flag: crypto_expressions.".to_string()
            )),
            &[u8],
            Binary,
            BinaryArray
        );
        #[cfg(feature = "crypto_expressions")]
        test_function!(
            SHA384,
            &[lit(ScalarValue::Utf8(Some("tom".to_string())))],
            Ok(Some(&[
                9u8, 111u8, 91u8, 104u8, 170u8, 119u8, 132u8, 142u8, 79u8, 223u8, 92u8,
                28u8, 11u8, 53u8, 13u8, 226u8, 219u8, 250u8, 214u8, 15u8, 253u8, 124u8,
                37u8, 217u8, 234u8, 7u8, 198u8, 193u8, 155u8, 138u8, 77u8, 85u8, 169u8,
                24u8, 126u8, 177u8, 23u8, 197u8, 87u8, 136u8, 63u8, 88u8, 193u8, 109u8,
                250u8, 195u8, 227u8, 67u8
            ])),
            &[u8],
            Binary,
            BinaryArray
        );
        #[cfg(feature = "crypto_expressions")]
        test_function!(
            SHA384,
            &[lit(ScalarValue::Utf8(Some("".to_string())))],
            Ok(Some(&[
                56u8, 176u8, 96u8, 167u8, 81u8, 172u8, 150u8, 56u8, 76u8, 217u8, 50u8,
                126u8, 177u8, 177u8, 227u8, 106u8, 33u8, 253u8, 183u8, 17u8, 20u8, 190u8,
                7u8, 67u8, 76u8, 12u8, 199u8, 191u8, 99u8, 246u8, 225u8, 218u8, 39u8,
                78u8, 222u8, 191u8, 231u8, 111u8, 101u8, 251u8, 213u8, 26u8, 210u8,
                241u8, 72u8, 152u8, 185u8, 91u8
            ])),
            &[u8],
            Binary,
            BinaryArray
        );
        #[cfg(feature = "crypto_expressions")]
        test_function!(
            SHA384,
            &[lit(ScalarValue::Utf8(None))],
            Ok(None),
            &[u8],
            Binary,
            BinaryArray
        );
        #[cfg(not(feature = "crypto_expressions"))]
        test_function!(
            SHA384,
            &[lit(ScalarValue::Utf8(Some("tom".to_string())))],
            Err(DataFusionError::Internal(
                "function sha384 requires compilation with feature flag: crypto_expressions.".to_string()
            )),
            &[u8],
            Binary,
            BinaryArray
        );
        #[cfg(feature = "crypto_expressions")]
        test_function!(
            SHA512,
            &[lit(ScalarValue::Utf8(Some("tom".to_string())))],
            Ok(Some(&[
                110u8, 27u8, 155u8, 63u8, 232u8, 64u8, 104u8, 14u8, 55u8, 5u8, 31u8,
                122u8, 213u8, 233u8, 89u8, 214u8, 243u8, 154u8, 208u8, 248u8, 136u8,
                93u8, 133u8, 81u8, 102u8, 245u8, 92u8, 101u8, 148u8, 105u8, 211u8, 200u8,
                183u8, 129u8, 24u8, 196u8, 74u8, 42u8, 73u8, 199u8, 45u8, 219u8, 72u8,
                28u8, 214u8, 216u8, 115u8, 16u8, 52u8, 225u8, 28u8, 192u8, 48u8, 7u8,
                11u8, 168u8, 67u8, 169u8, 11u8, 52u8, 149u8, 203u8, 141u8, 62u8
            ])),
            &[u8],
            Binary,
            BinaryArray
        );
        #[cfg(feature = "crypto_expressions")]
        test_function!(
            SHA512,
            &[lit(ScalarValue::Utf8(Some("".to_string())))],
            Ok(Some(&[
                207u8, 131u8, 225u8, 53u8, 126u8, 239u8, 184u8, 189u8, 241u8, 84u8, 40u8,
                80u8, 214u8, 109u8, 128u8, 7u8, 214u8, 32u8, 228u8, 5u8, 11u8, 87u8,
                21u8, 220u8, 131u8, 244u8, 169u8, 33u8, 211u8, 108u8, 233u8, 206u8, 71u8,
                208u8, 209u8, 60u8, 93u8, 133u8, 242u8, 176u8, 255u8, 131u8, 24u8, 210u8,
                135u8, 126u8, 236u8, 47u8, 99u8, 185u8, 49u8, 189u8, 71u8, 65u8, 122u8,
                129u8, 165u8, 56u8, 50u8, 122u8, 249u8, 39u8, 218u8, 62u8
            ])),
            &[u8],
            Binary,
            BinaryArray
        );
        #[cfg(feature = "crypto_expressions")]
        test_function!(
            SHA512,
            &[lit(ScalarValue::Utf8(None))],
            Ok(None),
            &[u8],
            Binary,
            BinaryArray
        );
        #[cfg(not(feature = "crypto_expressions"))]
        test_function!(
            SHA512,
            &[lit(ScalarValue::Utf8(Some("tom".to_string())))],
            Err(DataFusionError::Internal(
                "function sha512 requires compilation with feature flag: crypto_expressions.".to_string()
            )),
            &[u8],
            Binary,
            BinaryArray
        );
        test_function!(
            SplitPart,
            &[
                lit(ScalarValue::Utf8(Some("abc~@~def~@~ghi".to_string()))),
                lit(ScalarValue::Utf8(Some("~@~".to_string()))),
                lit(ScalarValue::Int64(Some(2))),
            ],
            Ok(Some("def")),
            &str,
            Utf8,
            StringArray
        );
        test_function!(
            SplitPart,
            &[
                lit(ScalarValue::Utf8(Some("abc~@~def~@~ghi".to_string()))),
                lit(ScalarValue::Utf8(Some("~@~".to_string()))),
                lit(ScalarValue::Int64(Some(20))),
            ],
            Ok(Some("")),
            &str,
            Utf8,
            StringArray
        );
        test_function!(
            SplitPart,
            &[
                lit(ScalarValue::Utf8(Some("abc~@~def~@~ghi".to_string()))),
                lit(ScalarValue::Utf8(Some("~@~".to_string()))),
                lit(ScalarValue::Int64(Some(-1))),
            ],
            Err(DataFusionError::Execution(
                "field position must be greater than zero".to_string(),
            )),
            &str,
            Utf8,
            StringArray
        );
        test_function!(
            StartsWith,
            &[
                lit(ScalarValue::Utf8(Some("alphabet".to_string()))),
                lit(ScalarValue::Utf8(Some("alph".to_string()))),
            ],
            Ok(Some(true)),
            bool,
            Boolean,
            BooleanArray
        );
        test_function!(
            StartsWith,
            &[
                lit(ScalarValue::Utf8(Some("alphabet".to_string()))),
                lit(ScalarValue::Utf8(Some("blph".to_string()))),
            ],
            Ok(Some(false)),
            bool,
            Boolean,
            BooleanArray
        );
        test_function!(
            StartsWith,
            &[
                lit(ScalarValue::Utf8(None)),
                lit(ScalarValue::Utf8(Some("alph".to_string()))),
            ],
            Ok(None),
            bool,
            Boolean,
            BooleanArray
        );
        test_function!(
            StartsWith,
            &[
                lit(ScalarValue::Utf8(Some("alphabet".to_string()))),
                lit(ScalarValue::Utf8(None)),
            ],
            Ok(None),
            bool,
            Boolean,
            BooleanArray
        );
        #[cfg(feature = "unicode_expressions")]
        test_function!(
            Strpos,
            &[
                lit(ScalarValue::Utf8(Some("abc".to_string()))),
                lit(ScalarValue::Utf8(Some("c".to_string()))),
            ],
            Ok(Some(3)),
            i32,
            Int32,
            Int32Array
        );
        #[cfg(feature = "unicode_expressions")]
        test_function!(
            Strpos,
            &[
                lit(ScalarValue::Utf8(Some("josé".to_string()))),
                lit(ScalarValue::Utf8(Some("é".to_string()))),
            ],
            Ok(Some(4)),
            i32,
            Int32,
            Int32Array
        );
        #[cfg(feature = "unicode_expressions")]
        test_function!(
            Strpos,
            &[
                lit(ScalarValue::Utf8(Some("joséésoj".to_string()))),
                lit(ScalarValue::Utf8(Some("so".to_string()))),
            ],
            Ok(Some(6)),
            i32,
            Int32,
            Int32Array
        );
        #[cfg(feature = "unicode_expressions")]
        test_function!(
            Strpos,
            &[
                lit(ScalarValue::Utf8(Some("joséésoj".to_string()))),
                lit(ScalarValue::Utf8(Some("abc".to_string()))),
            ],
            Ok(Some(0)),
            i32,
            Int32,
            Int32Array
        );
        #[cfg(feature = "unicode_expressions")]
        test_function!(
            Strpos,
            &[
                lit(ScalarValue::Utf8(None)),
                lit(ScalarValue::Utf8(Some("abc".to_string()))),
            ],
            Ok(None),
            i32,
            Int32,
            Int32Array
        );
        #[cfg(feature = "unicode_expressions")]
        test_function!(
            Strpos,
            &[
                lit(ScalarValue::Utf8(Some("joséésoj".to_string()))),
                lit(ScalarValue::Utf8(None)),
            ],
            Ok(None),
            i32,
            Int32,
            Int32Array
        );
        #[cfg(not(feature = "unicode_expressions"))]
        test_function!(
            Strpos,
            &[
                lit(ScalarValue::Utf8(Some("joséésoj".to_string()))),
                lit(ScalarValue::Utf8(None)),
            ],
            Err(DataFusionError::Internal(
                "function strpos requires compilation with feature flag: unicode_expressions.".to_string()
            )),
            i32,
            Int32,
            Int32Array
        );
        #[cfg(feature = "unicode_expressions")]
        test_function!(
            Substr,
            &[
                lit(ScalarValue::Utf8(Some("alphabet".to_string()))),
                lit(ScalarValue::Int64(Some(0))),
            ],
            Ok(Some("alphabet")),
            &str,
            Utf8,
            StringArray
        );
        #[cfg(feature = "unicode_expressions")]
        test_function!(
            Substr,
            &[
                lit(ScalarValue::Utf8(Some("joséésoj".to_string()))),
                lit(ScalarValue::Int64(Some(5))),
            ],
            Ok(Some("ésoj")),
            &str,
            Utf8,
            StringArray
        );
        #[cfg(feature = "unicode_expressions")]
        test_function!(
            Substr,
            &[
                lit(ScalarValue::Utf8(Some("alphabet".to_string()))),
                lit(ScalarValue::Int64(Some(1))),
            ],
            Ok(Some("alphabet")),
            &str,
            Utf8,
            StringArray
        );
        #[cfg(feature = "unicode_expressions")]
        test_function!(
            Substr,
            &[
                lit(ScalarValue::Utf8(Some("alphabet".to_string()))),
                lit(ScalarValue::Int64(Some(2))),
            ],
            Ok(Some("lphabet")),
            &str,
            Utf8,
            StringArray
        );
        #[cfg(feature = "unicode_expressions")]
        test_function!(
            Substr,
            &[
                lit(ScalarValue::Utf8(Some("alphabet".to_string()))),
                lit(ScalarValue::Int64(Some(3))),
            ],
            Ok(Some("phabet")),
            &str,
            Utf8,
            StringArray
        );
        #[cfg(feature = "unicode_expressions")]
        test_function!(
            Substr,
            &[
                lit(ScalarValue::Utf8(Some("alphabet".to_string()))),
                lit(ScalarValue::Int64(Some(-3))),
            ],
            Ok(Some("alphabet")),
            &str,
            Utf8,
            StringArray
        );
        #[cfg(feature = "unicode_expressions")]
        test_function!(
            Substr,
            &[
                lit(ScalarValue::Utf8(Some("alphabet".to_string()))),
                lit(ScalarValue::Int64(Some(30))),
            ],
            Ok(Some("")),
            &str,
            Utf8,
            StringArray
        );
        #[cfg(feature = "unicode_expressions")]
        test_function!(
            Substr,
            &[
                lit(ScalarValue::Utf8(Some("alphabet".to_string()))),
                lit(ScalarValue::Int64(None)),
            ],
            Ok(None),
            &str,
            Utf8,
            StringArray
        );
        #[cfg(feature = "unicode_expressions")]
        test_function!(
            Substr,
            &[
                lit(ScalarValue::Utf8(Some("alphabet".to_string()))),
                lit(ScalarValue::Int64(Some(3))),
                lit(ScalarValue::Int64(Some(2))),
            ],
            Ok(Some("ph")),
            &str,
            Utf8,
            StringArray
        );
        #[cfg(feature = "unicode_expressions")]
        test_function!(
            Substr,
            &[
                lit(ScalarValue::Utf8(Some("alphabet".to_string()))),
                lit(ScalarValue::Int64(Some(3))),
                lit(ScalarValue::Int64(Some(20))),
            ],
            Ok(Some("phabet")),
            &str,
            Utf8,
            StringArray
        );
        #[cfg(feature = "unicode_expressions")]
        test_function!(
            Substr,
            &[
                lit(ScalarValue::Utf8(Some("alphabet".to_string()))),
                lit(ScalarValue::Int64(None)),
                lit(ScalarValue::Int64(Some(20))),
            ],
            Ok(None),
            &str,
            Utf8,
            StringArray
        );
        #[cfg(feature = "unicode_expressions")]
        test_function!(
            Substr,
            &[
                lit(ScalarValue::Utf8(Some("alphabet".to_string()))),
                lit(ScalarValue::Int64(Some(3))),
                lit(ScalarValue::Int64(None)),
            ],
            Ok(None),
            &str,
            Utf8,
            StringArray
        );
        #[cfg(feature = "unicode_expressions")]
        test_function!(
            Substr,
            &[
                lit(ScalarValue::Utf8(Some("alphabet".to_string()))),
                lit(ScalarValue::Int64(Some(1))),
                lit(ScalarValue::Int64(Some(-1))),
            ],
            Err(DataFusionError::Execution(
                "negative substring length not allowed".to_string(),
            )),
            &str,
            Utf8,
            StringArray
        );
        #[cfg(feature = "unicode_expressions")]
        test_function!(
            Substr,
            &[
                lit(ScalarValue::Utf8(Some("joséésoj".to_string()))),
                lit(ScalarValue::Int64(Some(5))),
                lit(ScalarValue::Int64(Some(2))),
            ],
            Ok(Some("és")),
            &str,
            Utf8,
            StringArray
        );
        #[cfg(not(feature = "unicode_expressions"))]
        test_function!(
            Substr,
            &[
                lit(ScalarValue::Utf8(Some("alphabet".to_string()))),
                lit(ScalarValue::Int64(Some(0))),
            ],
            Err(DataFusionError::Internal(
                "function substr requires compilation with feature flag: unicode_expressions.".to_string()
            )),
            &str,
            Utf8,
            StringArray
        );
        #[cfg(feature = "unicode_expressions")]
        test_function!(
            Translate,
            &[
                lit(ScalarValue::Utf8(Some("12345".to_string()))),
                lit(ScalarValue::Utf8(Some("143".to_string()))),
                lit(ScalarValue::Utf8(Some("ax".to_string()))),
            ],
            Ok(Some("a2x5")),
            &str,
            Utf8,
            StringArray
        );
        #[cfg(feature = "unicode_expressions")]
        test_function!(
            Translate,
            &[
                lit(ScalarValue::Utf8(None)),
                lit(ScalarValue::Utf8(Some("143".to_string()))),
                lit(ScalarValue::Utf8(Some("ax".to_string()))),
            ],
            Ok(None),
            &str,
            Utf8,
            StringArray
        );
        #[cfg(feature = "unicode_expressions")]
        test_function!(
            Translate,
            &[
                lit(ScalarValue::Utf8(Some("12345".to_string()))),
                lit(ScalarValue::Utf8(None)),
                lit(ScalarValue::Utf8(Some("ax".to_string()))),
            ],
            Ok(None),
            &str,
            Utf8,
            StringArray
        );
        #[cfg(feature = "unicode_expressions")]
        test_function!(
            Translate,
            &[
                lit(ScalarValue::Utf8(Some("12345".to_string()))),
                lit(ScalarValue::Utf8(Some("143".to_string()))),
                lit(ScalarValue::Utf8(None)),
            ],
            Ok(None),
            &str,
            Utf8,
            StringArray
        );
        #[cfg(feature = "unicode_expressions")]
        test_function!(
            Translate,
            &[
                lit(ScalarValue::Utf8(Some("é2íñ5".to_string()))),
                lit(ScalarValue::Utf8(Some("éñí".to_string()))),
                lit(ScalarValue::Utf8(Some("óü".to_string()))),
            ],
            Ok(Some("ó2ü5")),
            &str,
            Utf8,
            StringArray
        );
        #[cfg(not(feature = "unicode_expressions"))]
        test_function!(
            Translate,
            &[
                lit(ScalarValue::Utf8(Some("12345".to_string()))),
                lit(ScalarValue::Utf8(Some("143".to_string()))),
                lit(ScalarValue::Utf8(Some("ax".to_string()))),
            ],
            Err(DataFusionError::Internal(
                "function translate requires compilation with feature flag: unicode_expressions.".to_string()
            )),
            &str,
            Utf8,
            StringArray
        );
        test_function!(
            Trim,
            &[lit(ScalarValue::Utf8(Some(" trim ".to_string())))],
            Ok(Some("trim")),
            &str,
            Utf8,
            StringArray
        );
        test_function!(
            Trim,
            &[lit(ScalarValue::Utf8(Some("trim ".to_string())))],
            Ok(Some("trim")),
            &str,
            Utf8,
            StringArray
        );
        test_function!(
            Trim,
            &[lit(ScalarValue::Utf8(Some(" trim".to_string())))],
            Ok(Some("trim")),
            &str,
            Utf8,
            StringArray
        );
        test_function!(
            Trim,
            &[lit(ScalarValue::Utf8(None))],
            Ok(None),
            &str,
            Utf8,
            StringArray
        );
        test_function!(
            Upper,
            &[lit(ScalarValue::Utf8(Some("upper".to_string())))],
            Ok(Some("UPPER")),
            &str,
            Utf8,
            StringArray
        );
        test_function!(
            Upper,
            &[lit(ScalarValue::Utf8(Some("UPPER".to_string())))],
            Ok(Some("UPPER")),
            &str,
            Utf8,
            StringArray
        );
        test_function!(
            Upper,
            &[lit(ScalarValue::Utf8(None))],
            Ok(None),
            &str,
            Utf8,
            StringArray
        );
        Ok(())
    }

    #[test]
    fn test_concat_error() -> Result<()> {
        let result = return_type(&BuiltinScalarFunction::Concat, &[]);
        if result.is_ok() {
            Err(DataFusionError::Plan(
                "Function 'concat' cannot accept zero arguments".to_string(),
            ))
        } else {
            Ok(())
        }
    }

    fn generic_test_array(
        value1: ArrayRef,
        value2: ArrayRef,
        expected_type: DataType,
        expected: &str,
    ) -> Result<()> {
        // any type works here: we evaluate against a literal of `value`
        let schema = Schema::new(vec![
            Field::new("a", value1.data_type().clone(), false),
            Field::new("b", value2.data_type().clone(), false),
        ]);
        let columns: Vec<ArrayRef> = vec![value1, value2];

        let expr = create_physical_expr(
            &BuiltinScalarFunction::Array,
<<<<<<< HEAD
            &vec![lit(value1), lit(value2)],
            &schema.clone().to_dfschema()?,
=======
            &[col("a"), col("b")],
            &schema,
>>>>>>> 4363fefe
        )?;

        // type is correct
        assert_eq!(
            expr.data_type(&schema.clone().to_dfschema()?)?,
            // type equals to a common coercion
            DataType::FixedSizeList(Box::new(Field::new("item", expected_type, true)), 2)
        );

        // evaluate works
        let batch = RecordBatch::try_new(Arc::new(schema), columns)?;
        let result = expr.evaluate(&batch)?.into_array(batch.num_rows());

        // downcast works
        let result = result
            .as_any()
            .downcast_ref::<FixedSizeListArray>()
            .unwrap();

        // value is correct
        assert_eq!(format!("{:?}", result.value(0)), expected);

        Ok(())
    }

    #[test]
    fn test_array() -> Result<()> {
        generic_test_array(
            Arc::new(StringArray::from(vec!["aa"])),
            Arc::new(StringArray::from(vec!["bb"])),
            DataType::Utf8,
            "StringArray\n[\n  \"aa\",\n  \"bb\",\n]",
        )?;

        // different types, to validate that casting happens
        generic_test_array(
            Arc::new(UInt32Array::from(vec![1u32])),
            Arc::new(UInt64Array::from(vec![1u64])),
            DataType::UInt64,
            "PrimitiveArray<UInt64>\n[\n  1,\n  1,\n]",
        )?;

        // different types (another order), to validate that casting happens
        generic_test_array(
            Arc::new(UInt64Array::from(vec![1u64])),
            Arc::new(UInt32Array::from(vec![1u32])),
            DataType::UInt64,
            "PrimitiveArray<UInt64>\n[\n  1,\n  1,\n]",
        )?;

        // arrays of binary type
        generic_test_array(
            ScalarValue::Binary(Some(vec![1, 2])),
            ScalarValue::Binary(Some(vec![3, 4])),
            DataType::Binary,
            "BinaryArray\n[\n  [1, 2],\n  [3, 4],\n]",
        )
    }

    #[test]
    #[cfg(feature = "regex_expressions")]
    fn test_regexp_match() -> Result<()> {
        let schema = Schema::new(vec![Field::new("a", DataType::Utf8, false)]);

        // concat(value, value)
        let col_value: ArrayRef = Arc::new(StringArray::from(vec!["aaa-555"]));
        let pattern = lit(ScalarValue::Utf8(Some(r".*-(\d*)".to_string())));
        let columns: Vec<ArrayRef> = vec![col_value];
        let expr = create_physical_expr(
            &BuiltinScalarFunction::RegexpMatch,
            &[col("a"), pattern],
            &schema,
        )?;

        // type is correct
        assert_eq!(
            expr.data_type(&schema)?,
            DataType::List(Box::new(Field::new("item", DataType::Utf8, true)))
        );

        // evaluate works
        let batch = RecordBatch::try_new(Arc::new(schema.clone()), columns)?;
        let result = expr.evaluate(&batch)?.into_array(batch.num_rows());

        // downcast works
        let result = result.as_any().downcast_ref::<ListArray>().unwrap();
        let first_row = result.value(0);
        let first_row = first_row.as_any().downcast_ref::<StringArray>().unwrap();

        // value is correct
        let expected = "555".to_string();
        assert_eq!(first_row.value(0), expected);

        Ok(())
    }

    #[test]
    #[cfg(feature = "regex_expressions")]
    fn test_regexp_match_all_literals() -> Result<()> {
        let schema = Schema::new(vec![Field::new("a", DataType::Int32, false)]);

        // concat(value, value)
        let col_value = lit(ScalarValue::Utf8(Some("aaa-555".to_string())));
        let pattern = lit(ScalarValue::Utf8(Some(r".*-(\d*)".to_string())));
        let columns: Vec<ArrayRef> = vec![Arc::new(Int32Array::from(vec![1]))];
        let expr = create_physical_expr(
            &BuiltinScalarFunction::RegexpMatch,
            &[col_value, pattern],
            &schema,
        )?;

        // type is correct
        assert_eq!(
            expr.data_type(&schema)?,
            DataType::List(Box::new(Field::new("item", DataType::Utf8, true)))
        );

        // evaluate works
        let batch = RecordBatch::try_new(Arc::new(schema.clone()), columns)?;
        let result = expr.evaluate(&batch)?.into_array(batch.num_rows());

        // downcast works
        let result = result.as_any().downcast_ref::<ListArray>().unwrap();
        let first_row = result.value(0);
        let first_row = first_row.as_any().downcast_ref::<StringArray>().unwrap();

        // value is correct
        let expected = "555".to_string();
        assert_eq!(first_row.value(0), expected);

        Ok(())
    }
}<|MERGE_RESOLUTION|>--- conflicted
+++ resolved
@@ -33,11 +33,7 @@
     type_coercion::{coerce, data_types},
     ColumnarValue, PhysicalExpr,
 };
-<<<<<<< HEAD
-use crate::error::{DataFusionError, Result};
 use crate::logical_plan::DFSchema;
-=======
->>>>>>> 4363fefe
 use crate::physical_plan::array_expressions;
 use crate::physical_plan::datetime_expressions;
 use crate::physical_plan::expressions::{nullif_func, SUPPORTED_NULLIF_TYPES};
@@ -51,11 +47,7 @@
     array::ArrayRef,
     compute::kernels::length::{bit_length, length},
     datatypes::TimeUnit,
-<<<<<<< HEAD
-    datatypes::{DataType, Field},
-=======
-    datatypes::{DataType, Field, Int32Type, Int64Type, Schema},
->>>>>>> 4363fefe
+    datatypes::{DataType, Field, Int32Type, Int64Type},
     record_batch::RecordBatch,
 };
 use fmt::{Debug, Formatter};
@@ -148,6 +140,8 @@
     Concat,
     /// concat_ws
     ConcatWithSeparator,
+    /// convert_tz
+    ConvertTz,
     /// date_part
     DatePart,
     /// date_trunc
@@ -162,23 +156,7 @@
     Lower,
     /// ltrim
     Ltrim,
-<<<<<<< HEAD
-    /// trim right
-    Rtrim,
-    /// to_timestamp
-    ToTimestamp,
-    /// construct an array from columns
-    Array,
-    /// SQL NULLIF()
-    NullIf,
-    /// Convert timezone
-    ConvertTz,
-    /// Date truncate
-    DateTrunc,
-    /// MD5
-=======
     /// md5
->>>>>>> 4363fefe
     MD5,
     /// nullif
     NullIf,
@@ -267,6 +245,7 @@
             "character_length" => BuiltinScalarFunction::CharacterLength,
             "concat" => BuiltinScalarFunction::Concat,
             "concat_ws" => BuiltinScalarFunction::ConcatWithSeparator,
+            "convert_tz" => BuiltinScalarFunction::ConvertTz,
             "chr" => BuiltinScalarFunction::Chr,
             "date_part" => BuiltinScalarFunction::DatePart,
             "date_trunc" => BuiltinScalarFunction::DateTrunc,
@@ -276,16 +255,6 @@
             "lower" => BuiltinScalarFunction::Lower,
             "lpad" => BuiltinScalarFunction::Lpad,
             "ltrim" => BuiltinScalarFunction::Ltrim,
-<<<<<<< HEAD
-            "rtrim" => BuiltinScalarFunction::Rtrim,
-            "upper" => BuiltinScalarFunction::Upper,
-            "to_timestamp" => BuiltinScalarFunction::ToTimestamp,
-            "convert_tz" => BuiltinScalarFunction::ConvertTz,
-            "date_trunc" => BuiltinScalarFunction::DateTrunc,
-            "array" => BuiltinScalarFunction::Array,
-            "nullif" => BuiltinScalarFunction::NullIf,
-=======
->>>>>>> 4363fefe
             "md5" => BuiltinScalarFunction::MD5,
             "nullif" => BuiltinScalarFunction::NullIf,
             "octet_length" => BuiltinScalarFunction::OctetLength,
@@ -381,6 +350,9 @@
         BuiltinScalarFunction::Chr => Ok(DataType::Utf8),
         BuiltinScalarFunction::Concat => Ok(DataType::Utf8),
         BuiltinScalarFunction::ConcatWithSeparator => Ok(DataType::Utf8),
+        BuiltinScalarFunction::ConvertTz => {
+            Ok(DataType::Timestamp(TimeUnit::Nanosecond, None))
+        }
         BuiltinScalarFunction::DatePart => Ok(DataType::Int32),
         BuiltinScalarFunction::DateTrunc => {
             Ok(DataType::Timestamp(TimeUnit::Nanosecond, None))
@@ -445,22 +417,6 @@
                 ));
             }
         }),
-<<<<<<< HEAD
-        BuiltinScalarFunction::ToTimestamp => {
-            Ok(DataType::Timestamp(TimeUnit::Nanosecond, None))
-        }
-        BuiltinScalarFunction::DateTrunc => {
-            Ok(DataType::Timestamp(TimeUnit::Nanosecond, None))
-        }
-        BuiltinScalarFunction::ConvertTz => {
-            Ok(DataType::Timestamp(TimeUnit::Nanosecond, None))
-        }
-        BuiltinScalarFunction::Array => Ok(DataType::FixedSizeList(
-            Box::new(Field::new("item", arg_types[0].clone(), true)),
-            arg_types.len() as i32,
-        )),
-=======
->>>>>>> 4363fefe
         BuiltinScalarFunction::NullIf => {
             // NULLIF has two args and they might get coerced, get a preview of this
             let coerced_types = data_types(arg_types, &signature(fun));
@@ -586,12 +542,6 @@
                 ));
             }
         }),
-<<<<<<< HEAD
-        _ => Ok(DataType::Float64),
-    }
-}
-
-=======
         BuiltinScalarFunction::SplitPart => Ok(match arg_types[0] {
             DataType::LargeUtf8 => DataType::LargeUtf8,
             DataType::Utf8 => DataType::Utf8,
@@ -762,66 +712,12 @@
     };
 }
 
->>>>>>> 4363fefe
 /// Create a physical (function) expression.
 /// This function errors when `args`' can't be coerced to a valid argument type of the function.
 pub fn create_physical_expr(
     fun: &BuiltinScalarFunction,
-<<<<<<< HEAD
-    args: &Vec<Arc<dyn PhysicalExpr>>,
+    args: &[Arc<dyn PhysicalExpr>],
     input_schema: &DFSchema,
-) -> Result<Arc<dyn PhysicalExpr>> {
-    let fun_expr: ScalarFunctionImplementation = Arc::new(match fun {
-        BuiltinScalarFunction::Sqrt => math_expressions::sqrt,
-        BuiltinScalarFunction::Sin => math_expressions::sin,
-        BuiltinScalarFunction::Cos => math_expressions::cos,
-        BuiltinScalarFunction::Tan => math_expressions::tan,
-        BuiltinScalarFunction::Asin => math_expressions::asin,
-        BuiltinScalarFunction::Acos => math_expressions::acos,
-        BuiltinScalarFunction::Atan => math_expressions::atan,
-        BuiltinScalarFunction::Exp => math_expressions::exp,
-        BuiltinScalarFunction::Log => math_expressions::ln,
-        BuiltinScalarFunction::Log2 => math_expressions::log2,
-        BuiltinScalarFunction::Log10 => math_expressions::log10,
-        BuiltinScalarFunction::Floor => math_expressions::floor,
-        BuiltinScalarFunction::Ceil => math_expressions::ceil,
-        BuiltinScalarFunction::Round => math_expressions::round,
-        BuiltinScalarFunction::Trunc => math_expressions::trunc,
-        BuiltinScalarFunction::Abs => math_expressions::abs,
-        BuiltinScalarFunction::Signum => math_expressions::signum,
-        BuiltinScalarFunction::NullIf => nullif_func,
-        BuiltinScalarFunction::MD5 => |args| match args[0].data_type() {
-            DataType::Utf8 => Ok(Arc::new(crypto_expressions::md5::<i32>(args)?)),
-            DataType::LargeUtf8 => Ok(Arc::new(crypto_expressions::md5::<i64>(args)?)),
-            other => Err(DataFusionError::Internal(format!(
-                "Unsupported data type {:?} for function md5",
-                other,
-            ))),
-        },
-        BuiltinScalarFunction::SHA224 => |args| match args[0].data_type() {
-            DataType::Utf8 => Ok(Arc::new(crypto_expressions::sha224::<i32>(args)?)),
-            DataType::LargeUtf8 => Ok(Arc::new(crypto_expressions::sha224::<i64>(args)?)),
-            other => Err(DataFusionError::Internal(format!(
-                "Unsupported data type {:?} for function sha224",
-                other,
-            ))),
-        },
-        BuiltinScalarFunction::SHA256 => |args| match args[0].data_type() {
-            DataType::Utf8 => Ok(Arc::new(crypto_expressions::sha256::<i32>(args)?)),
-            DataType::LargeUtf8 => Ok(Arc::new(crypto_expressions::sha256::<i64>(args)?)),
-            other => Err(DataFusionError::Internal(format!(
-                "Unsupported data type {:?} for function sha256",
-                other,
-            ))),
-        },
-        BuiltinScalarFunction::SHA384 => |args| match args[0].data_type() {
-            DataType::Utf8 => Ok(Arc::new(crypto_expressions::sha384::<i32>(args)?)),
-            DataType::LargeUtf8 => Ok(Arc::new(crypto_expressions::sha384::<i64>(args)?)),
-            other => Err(DataFusionError::Internal(format!(
-                "Unsupported data type {:?} for function sha384",
-=======
-    args: &[Arc<dyn PhysicalExpr>],
-    input_schema: &Schema,
 ) -> Result<Arc<dyn PhysicalExpr>> {
     let fun_expr: ScalarFunctionImplementation = Arc::new(match fun {
         // math functions
@@ -854,7 +750,6 @@
             }
             other => Err(DataFusionError::Internal(format!(
                 "Unsupported data type {:?} for function ascii",
->>>>>>> 4363fefe
                 other,
             ))),
         },
@@ -910,6 +805,9 @@
         BuiltinScalarFunction::Concat => string_expressions::concat,
         BuiltinScalarFunction::ConcatWithSeparator => {
             |args| make_scalar_function(string_expressions::concat_ws)(args)
+        }
+        BuiltinScalarFunction::ConvertTz => {
+            |args| make_scalar_function(datetime_expressions::convert_tz)(args)
         }
         BuiltinScalarFunction::DatePart => datetime_expressions::date_part,
         BuiltinScalarFunction::DateTrunc => datetime_expressions::date_trunc,
@@ -1117,12 +1015,6 @@
         BuiltinScalarFunction::SHA384 => {
             invoke_if_crypto_expressions_feature_flag!(sha384, "sha384")
         }
-<<<<<<< HEAD
-        BuiltinScalarFunction::ConvertTz => {
-            |args| Ok(Arc::new(datetime_expressions::convert_tz(args)?))
-        }
-        BuiltinScalarFunction::Array => |args| Ok(array_expressions::array(args)?),
-=======
         BuiltinScalarFunction::SHA512 => {
             invoke_if_crypto_expressions_feature_flag!(sha512, "sha512")
         }
@@ -1232,7 +1124,6 @@
             ))),
         },
         BuiltinScalarFunction::Upper => string_expressions::upper,
->>>>>>> 4363fefe
     });
     // coerce
     let args = coerce(args, input_schema, &signature(fun))?;
@@ -1316,18 +1207,14 @@
             Signature::Exact(vec![DataType::LargeUtf8, DataType::Int64]),
         ]),
         BuiltinScalarFunction::ToTimestamp => Signature::Uniform(1, vec![DataType::Utf8]),
+        BuiltinScalarFunction::ConvertTz => Signature::Exact(vec![
+            DataType::Timestamp(TimeUnit::Nanosecond, None),
+            DataType::Utf8,
+        ]),
         BuiltinScalarFunction::DateTrunc => Signature::Exact(vec![
             DataType::Utf8,
             DataType::Timestamp(TimeUnit::Nanosecond, None),
         ]),
-<<<<<<< HEAD
-        BuiltinScalarFunction::ConvertTz => Signature::Exact(vec![
-            DataType::Timestamp(TimeUnit::Nanosecond, None),
-            DataType::Utf8,
-        ]),
-        BuiltinScalarFunction::Array => {
-            Signature::Variadic(array_expressions::SUPPORTED_ARRAY_TYPES.to_vec())
-=======
         BuiltinScalarFunction::DatePart => Signature::OneOf(vec![
             Signature::Exact(vec![DataType::Utf8, DataType::Date32]),
             Signature::Exact(vec![DataType::Utf8, DataType::Date64]),
@@ -1366,7 +1253,6 @@
                 Signature::Exact(vec![DataType::LargeUtf8, DataType::Utf8]),
                 Signature::Exact(vec![DataType::LargeUtf8, DataType::LargeUtf8]),
             ])
->>>>>>> 4363fefe
         }
 
         BuiltinScalarFunction::Substr => Signature::OneOf(vec![
@@ -1551,17 +1437,13 @@
 #[cfg(test)]
 mod tests {
     use super::*;
-<<<<<<< HEAD
     use crate::logical_plan::ToDFSchema;
-    use crate::{error::Result, physical_plan::expressions::lit, scalar::ScalarValue};
-    use arrow::datatypes::Schema;
-=======
     use crate::{
         error::Result,
         physical_plan::expressions::{col, lit},
         scalar::ScalarValue,
     };
->>>>>>> 4363fefe
+    use arrow::datatypes::Schema;
     use arrow::{
         array::{
             Array, ArrayRef, BinaryArray, BooleanArray, FixedSizeListArray, Float64Array,
@@ -1570,75 +1452,6 @@
         datatypes::Field,
         record_batch::RecordBatch,
     };
-<<<<<<< HEAD
-
-    fn generic_test_math(value: ScalarValue, expected: &str) -> Result<()> {
-        // any type works here: we evaluate against a literal of `value`
-        let schema = Schema::new(vec![Field::new("a", DataType::Int32, false)]);
-        let columns: Vec<ArrayRef> = vec![Arc::new(Int32Array::from(vec![1]))];
-
-        let arg = lit(value);
-
-        let expr = create_physical_expr(
-            &BuiltinScalarFunction::Exp,
-            &vec![arg],
-            &schema.clone().to_dfschema()?,
-        )?;
-
-        // type is correct
-        assert_eq!(
-            expr.data_type(&schema.clone().to_dfschema()?)?,
-            DataType::Float64
-        );
-
-        // evaluate works
-        let batch = RecordBatch::try_new(Arc::new(schema), columns)?;
-        let result = expr.evaluate(&batch)?.into_array(batch.num_rows());
-
-        // downcast works
-        let result = result.as_any().downcast_ref::<Float64Array>().unwrap();
-
-        // value is correct
-        assert_eq!(result.value(0).to_string(), expected);
-
-        Ok(())
-    }
-
-    #[test]
-    fn test_math_function() -> Result<()> {
-        // 2.71828182845904523536... : https://oeis.org/A001113
-        let exp_f64 = "2.718281828459045";
-        let exp_f32 = "2.7182817459106445";
-        generic_test_math(ScalarValue::from(1i32), exp_f64)?;
-        generic_test_math(ScalarValue::from(1u32), exp_f64)?;
-        generic_test_math(ScalarValue::from(1u64), exp_f64)?;
-        generic_test_math(ScalarValue::from(1f64), exp_f64)?;
-        generic_test_math(ScalarValue::from(1f32), exp_f32)?;
-        Ok(())
-    }
-
-    fn test_concat(value: ScalarValue, expected: &str) -> Result<()> {
-        // any type works here: we evaluate against a literal of `value`
-        let schema = Schema::new(vec![Field::new("a", DataType::Int32, false)]);
-        let columns: Vec<ArrayRef> = vec![Arc::new(Int32Array::from(vec![1]))];
-
-        // concat(value, value)
-        let expr = create_physical_expr(
-            &BuiltinScalarFunction::Concat,
-            &vec![lit(value.clone()), lit(value)],
-            &schema.clone().to_dfschema()?,
-        )?;
-
-        // type is correct
-        assert_eq!(
-            expr.data_type(&schema.clone().to_dfschema()?)?,
-            DataType::Utf8
-        );
-
-        // evaluate works
-        let batch = RecordBatch::try_new(Arc::new(schema), columns)?;
-        let result = expr.evaluate(&batch)?.into_array(batch.num_rows());
-=======
 
     /// $FUNC function to test
     /// $ARGS arguments (vec) to pass to function
@@ -1653,14 +1466,14 @@
 
             // any type works here: we evaluate against a literal of `value`
             let schema = Schema::new(vec![Field::new("a", DataType::Int32, false)]);
+            let dfschema = schema.clone().to_dfschema().unwrap();
             let columns: Vec<ArrayRef> = vec![Arc::new(Int32Array::from(vec![1]))];
 
             let expr =
-                create_physical_expr(&BuiltinScalarFunction::$FUNC, $ARGS, &schema)?;
->>>>>>> 4363fefe
+                create_physical_expr(&BuiltinScalarFunction::$FUNC, $ARGS, &dfschema)?;
 
             // type is correct
-            assert_eq!(expr.data_type(&schema)?, DataType::$DATA_TYPE);
+            assert_eq!(expr.data_type(&dfschema)?, DataType::$DATA_TYPE);
 
             let batch = RecordBatch::try_new(Arc::new(schema.clone()), columns)?;
 
@@ -3843,13 +3656,8 @@
 
         let expr = create_physical_expr(
             &BuiltinScalarFunction::Array,
-<<<<<<< HEAD
-            &vec![lit(value1), lit(value2)],
+            &[col("a"), col("b")],
             &schema.clone().to_dfschema()?,
-=======
-            &[col("a"), col("b")],
-            &schema,
->>>>>>> 4363fefe
         )?;
 
         // type is correct
@@ -3901,9 +3709,11 @@
         )?;
 
         // arrays of binary type
+        let bin1: &[u8] = &[1, 2];
+        let bin2: &[u8] = &[3, 4];
         generic_test_array(
-            ScalarValue::Binary(Some(vec![1, 2])),
-            ScalarValue::Binary(Some(vec![3, 4])),
+            Arc::new(BinaryArray::from(vec![bin1])),
+            Arc::new(BinaryArray::from(vec![bin2])),
             DataType::Binary,
             "BinaryArray\n[\n  [1, 2],\n  [3, 4],\n]",
         )
@@ -3913,6 +3723,7 @@
     #[cfg(feature = "regex_expressions")]
     fn test_regexp_match() -> Result<()> {
         let schema = Schema::new(vec![Field::new("a", DataType::Utf8, false)]);
+        let dfschema = schema.clone().to_dfschema().unwrap();
 
         // concat(value, value)
         let col_value: ArrayRef = Arc::new(StringArray::from(vec!["aaa-555"]));
@@ -3921,12 +3732,12 @@
         let expr = create_physical_expr(
             &BuiltinScalarFunction::RegexpMatch,
             &[col("a"), pattern],
-            &schema,
+            &dfschema,
         )?;
 
         // type is correct
         assert_eq!(
-            expr.data_type(&schema)?,
+            expr.data_type(&dfschema)?,
             DataType::List(Box::new(Field::new("item", DataType::Utf8, true)))
         );
 
@@ -3950,6 +3761,7 @@
     #[cfg(feature = "regex_expressions")]
     fn test_regexp_match_all_literals() -> Result<()> {
         let schema = Schema::new(vec![Field::new("a", DataType::Int32, false)]);
+        let dfschema = schema.clone().to_dfschema().unwrap();
 
         // concat(value, value)
         let col_value = lit(ScalarValue::Utf8(Some("aaa-555".to_string())));
@@ -3958,12 +3770,12 @@
         let expr = create_physical_expr(
             &BuiltinScalarFunction::RegexpMatch,
             &[col_value, pattern],
-            &schema,
+            &dfschema,
         )?;
 
         // type is correct
         assert_eq!(
-            expr.data_type(&schema)?,
+            expr.data_type(&dfschema)?,
             DataType::List(Box::new(Field::new("item", DataType::Utf8, true)))
         );
 
