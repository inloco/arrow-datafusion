// Licensed to the Apache Software Foundation (ASF) under one
// or more contributor license agreements.  See the NOTICE file
// distributed with this work for additional information
// regarding copyright ownership.  The ASF licenses this file
// to you under the Apache License, Version 2.0 (the
// "License"); you may not use this file except in compliance
// with the License.  You may obtain a copy of the License at
//
//   http://www.apache.org/licenses/LICENSE-2.0
//
// Unless required by applicable law or agreed to in writing,
// software distributed under the License is distributed on an
// "AS IS" BASIS, WITHOUT WARRANTIES OR CONDITIONS OF ANY
// KIND, either express or implied.  See the License for the
// specific language governing permissions and limitations
// under the License.

//! Arrow IPC File and Stream Writers
//!
//! The `FileWriter` and `StreamWriter` have similar interfaces,
//! however the `FileWriter` expects a reader that supports `Seek`ing

use std::collections::HashMap;
use std::io::{BufWriter, Write};

use flatbuffers::FlatBufferBuilder;

use crate::array::{ArrayData, ArrayRef};
use crate::buffer::{Buffer, MutableBuffer};
use crate::datatypes::*;
use crate::error::{ArrowError, Result};
use crate::ipc;
use crate::record_batch::RecordBatch;
use crate::util::bit_util;

use ipc::CONTINUATION_MARKER;

/// IPC write options used to control the behaviour of the writer
#[derive(Debug)]
pub struct IpcWriteOptions {
    /// Write padding after memory buffers to this multiple of bytes.
    /// Generally 8 or 64, defaults to 8
    alignment: usize,
    /// The legacy format is for releases before 0.15.0, and uses metadata V4
    write_legacy_ipc_format: bool,
    /// The metadata version to write. The Rust IPC writer supports V4+
    ///
    /// *Default versions per crate*
    ///
    /// When creating the default IpcWriteOptions, the following metadata versions are used:
    ///
    /// version 2.0.0: V4, with legacy format enabled
    /// version 4.0.0: V5
    metadata_version: ipc::MetadataVersion,
}

impl IpcWriteOptions {
    /// Try create IpcWriteOptions, checking for incompatible settings
    pub fn try_new(
        alignment: usize,
        write_legacy_ipc_format: bool,
        metadata_version: ipc::MetadataVersion,
    ) -> Result<Self> {
        if alignment == 0 || alignment % 8 != 0 {
            return Err(ArrowError::InvalidArgumentError(
                "Alignment should be greater than 0 and be a multiple of 8".to_string(),
            ));
        }
        match metadata_version {
            ipc::MetadataVersion::V1
            | ipc::MetadataVersion::V2
            | ipc::MetadataVersion::V3 => Err(ArrowError::InvalidArgumentError(
                "Writing IPC metadata version 3 and lower not supported".to_string(),
            )),
            ipc::MetadataVersion::V4 => Ok(Self {
                alignment,
                write_legacy_ipc_format,
                metadata_version,
            }),
            ipc::MetadataVersion::V5 => {
                if write_legacy_ipc_format {
                    Err(ArrowError::InvalidArgumentError(
                        "Legacy IPC format only supported on metadata version 4"
                            .to_string(),
                    ))
                } else {
                    Ok(Self {
                        alignment,
                        write_legacy_ipc_format,
                        metadata_version,
                    })
                }
            }
            z => panic!("Unsupported ipc::MetadataVersion {:?}", z),
        }
    }
}

impl Default for IpcWriteOptions {
    fn default() -> Self {
        Self {
            alignment: 8,
            write_legacy_ipc_format: false,
            metadata_version: ipc::MetadataVersion::V5,
        }
    }
}

#[derive(Debug, Default)]
pub struct IpcDataGenerator {}

impl IpcDataGenerator {
    pub fn schema_to_bytes(
        &self,
        schema: &Schema,
        write_options: &IpcWriteOptions,
    ) -> EncodedData {
        let mut fbb = FlatBufferBuilder::new();
        let schema = {
            let fb = ipc::convert::schema_to_fb_offset(&mut fbb, schema);
            fb.as_union_value()
        };

        let mut message = ipc::MessageBuilder::new(&mut fbb);
        message.add_version(write_options.metadata_version);
        message.add_header_type(ipc::MessageHeader::Schema);
        message.add_bodyLength(0);
        message.add_header(schema);
        // TODO: custom metadata
        let data = message.finish();
        fbb.finish(data, None);

        let data = fbb.finished_data();
        EncodedData {
            ipc_message: data.to_vec(),
            arrow_data: vec![],
        }
    }

    pub fn encoded_batch(
        &self,
        batch: &RecordBatch,
        dictionary_tracker: &mut DictionaryTracker,
        write_options: &IpcWriteOptions,
    ) -> Result<(Vec<EncodedData>, EncodedData)> {
        // TODO: handle nested dictionaries
        let schema = batch.schema();
        let mut encoded_dictionaries = Vec::with_capacity(schema.fields().len());

        for (i, field) in schema.fields().iter().enumerate() {
            let column = batch.column(i);

            if let DataType::Dictionary(_key_type, _value_type) = column.data_type() {
                let dict_id = field
                    .dict_id()
                    .expect("All Dictionary types have `dict_id`");
                let dict_data = column.data();
                let dict_values = &dict_data.child_data()[0];

                let emit = dictionary_tracker.insert(dict_id, column)?;

                if emit {
                    encoded_dictionaries.push(self.dictionary_batch_to_bytes(
                        dict_id,
                        dict_values,
                        write_options,
                    ));
                }
            }
        }

        let encoded_message = self.record_batch_to_bytes(batch, write_options);

        Ok((encoded_dictionaries, encoded_message))
    }

    /// Write a `RecordBatch` into two sets of bytes, one for the header (ipc::Message) and the
    /// other for the batch's data
    fn record_batch_to_bytes(
        &self,
        batch: &RecordBatch,
        write_options: &IpcWriteOptions,
    ) -> EncodedData {
        let mut fbb = FlatBufferBuilder::new();

        let mut nodes: Vec<ipc::FieldNode> = vec![];
        let mut buffers: Vec<ipc::Buffer> = vec![];
        let mut arrow_data: Vec<u8> = vec![];
        let mut offset = 0;
        for array in batch.columns() {
            let array_data = array.data();
            offset = write_array_data(
                &array_data,
                &mut buffers,
                &mut arrow_data,
                &mut nodes,
                offset,
                array.len(),
                array.null_count(),
            );
        }

        // write data
        let buffers = fbb.create_vector(&buffers);
        let nodes = fbb.create_vector(&nodes);

        let root = {
            let mut batch_builder = ipc::RecordBatchBuilder::new(&mut fbb);
            batch_builder.add_length(batch.num_rows() as i64);
            batch_builder.add_nodes(nodes);
            batch_builder.add_buffers(buffers);
            let b = batch_builder.finish();
            b.as_union_value()
        };
        // create an ipc::Message
        let mut message = ipc::MessageBuilder::new(&mut fbb);
        message.add_version(write_options.metadata_version);
        message.add_header_type(ipc::MessageHeader::RecordBatch);
        message.add_bodyLength(arrow_data.len() as i64);
        message.add_header(root);
        let root = message.finish();
        fbb.finish(root, None);
        let finished_data = fbb.finished_data();

        EncodedData {
            ipc_message: finished_data.to_vec(),
            arrow_data,
        }
    }

    /// Write dictionary values into two sets of bytes, one for the header (ipc::Message) and the
    /// other for the data
    fn dictionary_batch_to_bytes(
        &self,
        dict_id: i64,
        array_data: &ArrayData,
        write_options: &IpcWriteOptions,
    ) -> EncodedData {
        let mut fbb = FlatBufferBuilder::new();

        let mut nodes: Vec<ipc::FieldNode> = vec![];
        let mut buffers: Vec<ipc::Buffer> = vec![];
        let mut arrow_data: Vec<u8> = vec![];

        write_array_data(
            &array_data,
            &mut buffers,
            &mut arrow_data,
            &mut nodes,
            0,
            array_data.len(),
            array_data.null_count(),
        );

        // write data
        let buffers = fbb.create_vector(&buffers);
        let nodes = fbb.create_vector(&nodes);

        let root = {
            let mut batch_builder = ipc::RecordBatchBuilder::new(&mut fbb);
            batch_builder.add_length(array_data.len() as i64);
            batch_builder.add_nodes(nodes);
            batch_builder.add_buffers(buffers);
            batch_builder.finish()
        };

        let root = {
            let mut batch_builder = ipc::DictionaryBatchBuilder::new(&mut fbb);
            batch_builder.add_id(dict_id);
            batch_builder.add_data(root);
            batch_builder.finish().as_union_value()
        };

        let root = {
            let mut message_builder = ipc::MessageBuilder::new(&mut fbb);
            message_builder.add_version(write_options.metadata_version);
            message_builder.add_header_type(ipc::MessageHeader::DictionaryBatch);
            message_builder.add_bodyLength(arrow_data.len() as i64);
            message_builder.add_header(root);
            message_builder.finish()
        };

        fbb.finish(root, None);
        let finished_data = fbb.finished_data();

        EncodedData {
            ipc_message: finished_data.to_vec(),
            arrow_data,
        }
    }
}

/// Keeps track of dictionaries that have been written, to avoid emitting the same dictionary
/// multiple times. Can optionally error if an update to an existing dictionary is attempted, which
/// isn't allowed in the `FileWriter`.
pub struct DictionaryTracker {
    written: HashMap<i64, ArrayRef>,
    error_on_replacement: bool,
}

impl DictionaryTracker {
    pub fn new(error_on_replacement: bool) -> Self {
        Self {
            written: HashMap::new(),
            error_on_replacement,
        }
    }

    /// Keep track of the dictionary with the given ID and values. Behavior:
    ///
    /// * If this ID has been written already and has the same data, return `Ok(false)` to indicate
    ///   that the dictionary was not actually inserted (because it's already been seen).
    /// * If this ID has been written already but with different data, and this tracker is
    ///   configured to return an error, return an error.
    /// * If the tracker has not been configured to error on replacement or this dictionary
    ///   has never been seen before, return `Ok(true)` to indicate that the dictionary was just
    ///   inserted.
    pub fn insert(&mut self, dict_id: i64, column: &ArrayRef) -> Result<bool> {
        let dict_data = column.data();
        let dict_values = &dict_data.child_data()[0];

        // If a dictionary with this id was already emitted, check if it was the same.
        if let Some(last) = self.written.get(&dict_id) {
            if last.data().child_data()[0] == *dict_values {
                // Same dictionary values => no need to emit it again
                return Ok(false);
            } else if self.error_on_replacement {
                return Err(ArrowError::InvalidArgumentError(
                    "Dictionary replacement detected when writing IPC file format. \
                     Arrow IPC files only support a single dictionary for a given field \
                     across all batches."
                        .to_string(),
                ));
            }
        }

        self.written.insert(dict_id, column.clone());
        Ok(true)
    }
}

pub struct FileWriter<W: Write> {
    /// The object to write to
    writer: BufWriter<W>,
    /// IPC write options
    write_options: IpcWriteOptions,
    /// A reference to the schema, used in validating record batches
    schema: Schema,
    /// The number of bytes between each block of bytes, as an offset for random access
    block_offsets: usize,
    /// Dictionary blocks that will be written as part of the IPC footer
    dictionary_blocks: Vec<ipc::Block>,
    /// Record blocks that will be written as part of the IPC footer
    record_blocks: Vec<ipc::Block>,
    /// Whether the writer footer has been written, and the writer is finished
    finished: bool,
    /// Keeps track of dictionaries that have been written
    dictionary_tracker: DictionaryTracker,

    data_gen: IpcDataGenerator,
}

impl<W: Write> FileWriter<W> {
    /// Try create a new writer, with the schema written as part of the header
    pub fn try_new(writer: W, schema: &Schema) -> Result<Self> {
        let write_options = IpcWriteOptions::default();
        Self::try_new_with_options(writer, schema, write_options)
    }

    /// Try create a new writer with IpcWriteOptions
    pub fn try_new_with_options(
        writer: W,
        schema: &Schema,
        write_options: IpcWriteOptions,
    ) -> Result<Self> {
        let data_gen = IpcDataGenerator::default();
        let mut writer = BufWriter::new(writer);
        // write magic to header
        writer.write_all(&super::ARROW_MAGIC[..])?;
        // create an 8-byte boundary after the header
        writer.write_all(&[0, 0])?;
        // write the schema, set the written bytes to the schema + header
        let encoded_message = data_gen.schema_to_bytes(schema, &write_options);
        let (meta, data) = write_message(&mut writer, encoded_message, &write_options)?;
        Ok(Self {
            writer,
            write_options,
            schema: schema.clone(),
            block_offsets: meta + data + 8,
            dictionary_blocks: vec![],
            record_blocks: vec![],
            finished: false,
            dictionary_tracker: DictionaryTracker::new(true),
            data_gen,
        })
    }

    /// Write a record batch to the file
    pub fn write(&mut self, batch: &RecordBatch) -> Result<()> {
        if self.finished {
            return Err(ArrowError::IoError(
                "Cannot write record batch to file writer as it is closed".to_string(),
            ));
        }

        let (encoded_dictionaries, encoded_message) = self.data_gen.encoded_batch(
            batch,
            &mut self.dictionary_tracker,
            &self.write_options,
        )?;

        for encoded_dictionary in encoded_dictionaries {
            let (meta, data) =
                write_message(&mut self.writer, encoded_dictionary, &self.write_options)?;

            let block =
                ipc::Block::new(self.block_offsets as i64, meta as i32, data as i64);
            self.dictionary_blocks.push(block);
            self.block_offsets += meta + data;
        }

        let (meta, data) =
            write_message(&mut self.writer, encoded_message, &self.write_options)?;
        // add a record block for the footer
        let block = ipc::Block::new(
            self.block_offsets as i64,
            meta as i32, // TODO: is this still applicable?
            data as i64,
        );
        self.record_blocks.push(block);
        self.block_offsets += meta + data;
        Ok(())
    }

    /// Write footer and closing tag, then mark the writer as done
    pub fn finish(&mut self) -> Result<()> {
        if self.finished {
            return Err(ArrowError::IoError(
                "Cannot write footer to file writer as it is closed".to_string(),
            ));
        }

        // write EOS
        write_continuation(&mut self.writer, &self.write_options, 0)?;

        let mut fbb = FlatBufferBuilder::new();
        let dictionaries = fbb.create_vector(&self.dictionary_blocks);
        let record_batches = fbb.create_vector(&self.record_blocks);
        let schema = ipc::convert::schema_to_fb_offset(&mut fbb, &self.schema);

        let root = {
            let mut footer_builder = ipc::FooterBuilder::new(&mut fbb);
            footer_builder.add_version(self.write_options.metadata_version);
            footer_builder.add_schema(schema);
            footer_builder.add_dictionaries(dictionaries);
            footer_builder.add_recordBatches(record_batches);
            footer_builder.finish()
        };
        fbb.finish(root, None);
        let footer_data = fbb.finished_data();
        self.writer.write_all(footer_data)?;
        self.writer
            .write_all(&(footer_data.len() as i32).to_le_bytes())?;
        self.writer.write_all(&super::ARROW_MAGIC)?;
        self.writer.flush()?;
        self.finished = true;

        Ok(())
    }
}

pub struct StreamWriter<W: Write> {
    /// The object to write to
    writer: BufWriter<W>,
    /// IPC write options
    write_options: IpcWriteOptions,
    /// A reference to the schema, used in validating record batches
    schema: Schema,
    /// Whether the writer footer has been written, and the writer is finished
    finished: bool,
    /// Keeps track of dictionaries that have been written
    dictionary_tracker: DictionaryTracker,

    data_gen: IpcDataGenerator,
}

impl<W: Write> StreamWriter<W> {
    /// Try create a new writer, with the schema written as part of the header
    pub fn try_new(writer: W, schema: &Schema) -> Result<Self> {
        let write_options = IpcWriteOptions::default();
        Self::try_new_with_options(writer, schema, write_options)
    }

    pub fn try_new_with_options(
        writer: W,
        schema: &Schema,
        write_options: IpcWriteOptions,
    ) -> Result<Self> {
        let data_gen = IpcDataGenerator::default();
        let mut writer = BufWriter::new(writer);
        // write the schema, set the written bytes to the schema
        let encoded_message = data_gen.schema_to_bytes(schema, &write_options);
        write_message(&mut writer, encoded_message, &write_options)?;
        Ok(Self {
            writer,
            write_options,
            schema: schema.clone(),
            finished: false,
            dictionary_tracker: DictionaryTracker::new(false),
            data_gen,
        })
    }

    /// Write a record batch to the stream
    pub fn write(&mut self, batch: &RecordBatch) -> Result<()> {
        if self.finished {
            return Err(ArrowError::IoError(
                "Cannot write record batch to stream writer as it is closed".to_string(),
            ));
        }

        let (encoded_dictionaries, encoded_message) = self
            .data_gen
            .encoded_batch(batch, &mut self.dictionary_tracker, &self.write_options)
            .expect("StreamWriter is configured to not error on dictionary replacement");

        for encoded_dictionary in encoded_dictionaries {
            write_message(&mut self.writer, encoded_dictionary, &self.write_options)?;
        }

        write_message(&mut self.writer, encoded_message, &self.write_options)?;
        Ok(())
    }

    /// Write continuation bytes, and mark the stream as done
    pub fn finish(&mut self) -> Result<()> {
        if self.finished {
            return Err(ArrowError::IoError(
                "Cannot write footer to stream writer as it is closed".to_string(),
            ));
        }

        write_continuation(&mut self.writer, &self.write_options, 0)?;

        self.finished = true;

        Ok(())
    }

<<<<<<< HEAD
pub struct MemStreamWriter<W: Write> {
    /// The object to write to
    writer: BufWriter<W>,
    /// IPC write options
    write_options: IpcWriteOptions,
    /// A reference to the schema, used in validating record batches
    schema: Schema,
    /// Whether the writer footer has been written, and the writer is finished
    finished: bool,
    /// Keeps track of dictionaries that have been written
    dictionary_tracker: DictionaryTracker,

    data_gen: IpcDataGenerator,
}

impl<W: Write> MemStreamWriter<W> {
    /// Try create a new writer, with the schema written as part of the header
    pub fn try_new(writer: W, schema: &Schema) -> Result<Self> {
        let write_options = IpcWriteOptions::default();
        Self::try_new_with_options(writer, schema, write_options)
    }

    pub fn try_new_with_options(
        writer: W,
        schema: &Schema,
        write_options: IpcWriteOptions,
    ) -> Result<Self> {
        let data_gen = IpcDataGenerator::default();
        let mut writer = BufWriter::new(writer);
        // write the schema, set the written bytes to the schema
        let encoded_message = data_gen.schema_to_bytes(schema, &write_options);
        write_message(&mut writer, encoded_message, &write_options)?;
        Ok(Self {
            writer,
            write_options,
            schema: schema.clone(),
            finished: false,
            dictionary_tracker: DictionaryTracker::new(false),
            data_gen,
        })
    }

    /// Write a record batch to the stream
    pub fn write(&mut self, batch: &RecordBatch) -> Result<()> {
        if self.finished {
            return Err(ArrowError::IoError(
                "Cannot write record batch to stream writer as it is closed".to_string(),
            ));
        }

        let (encoded_dictionaries, encoded_message) = self
            .data_gen
            .encoded_batch(batch, &mut self.dictionary_tracker, &self.write_options)
            .expect("StreamWriter is configured to not error on dictionary replacement");

        for encoded_dictionary in encoded_dictionaries {
            write_message(&mut self.writer, encoded_dictionary, &self.write_options)?;
        }

        write_message(&mut self.writer, encoded_message, &self.write_options)?;
        Ok(())
    }

    /// Write continuation bytes, and mark the stream as done
    pub fn finish(mut self) -> Result<W> {
        write_continuation(&mut self.writer, &self.write_options, 0)?;

        self.finished = true;

        let writer = self.writer;

        Ok(writer
            .into_inner()
            .map_err(|e| ArrowError::IoError(e.to_string()))?)
    }
}

/// Finish the stream if it is not 'finished' when it goes out of scope
impl<W: Write> Drop for StreamWriter<W> {
    fn drop(&mut self) {
=======
    /// Unwraps the BufWriter housed in StreamWriter.writer, returning the underlying
    /// writer
    ///
    /// The buffer is flushed and the StreamWriter is finished before returning the
    /// writer.
    ///
    /// # Errors
    ///
    /// An ['Err'] may be returned if an error occurs while finishing the StreamWriter
    /// or while flushing the buffer.
    ///
    /// # Example
    ///
    /// ```
    /// # use arrow::datatypes::Schema;
    /// # use arrow::ipc::writer::StreamWriter;
    /// # use arrow::error::ArrowError;
    /// # fn main() -> Result<(), ArrowError> {
    /// // The result we expect from an empty schema
    /// let expected = vec![
    ///     255, 255, 255, 255,  64,   0,   0,   0,
    ///      16,   0,   0,   0,   0,   0,  10,   0,
    ///      14,   0,  12,   0,  11,   0,   4,   0,
    ///      10,   0,   0,   0,  20,   0,   0,   0,
    ///       0,   0,   0,   1,   4,   0,  10,   0,
    ///      12,   0,   0,   0,   8,   0,   4,   0,
    ///      10,   0,   0,   0,   8,   0,   0,   0,
    ///       8,   0,   0,   0,   0,   0,   0,   0,
    ///       0,   0,   0,   0,   0,   0,   0,   0,
    ///     255, 255, 255, 255,   0,   0,   0,   0
    /// ];
    ///
    /// let schema = Schema::new(vec![]);
    /// let buffer: Vec<u8> = Vec::new();
    /// let stream_writer = StreamWriter::try_new(buffer, &schema)?;
    ///
    /// assert_eq!(stream_writer.into_inner()?, expected);
    /// # Ok(())
    /// # }
    /// ```
    pub fn into_inner(mut self) -> Result<W> {
>>>>>>> 4363fefe
        if !self.finished {
            self.finish()?;
        }
        self.writer.into_inner().map_err(ArrowError::from)
    }
}

/// Stores the encoded data, which is an ipc::Message, and optional Arrow data
pub struct EncodedData {
    /// An encoded ipc::Message
    pub ipc_message: Vec<u8>,
    /// Arrow buffers to be written, should be an empty vec for schema messages
    pub arrow_data: Vec<u8>,
}
/// Write a message's IPC data and buffers, returning metadata and buffer data lengths written
pub fn write_message<W: Write>(
    mut writer: W,
    encoded: EncodedData,
    write_options: &IpcWriteOptions,
) -> Result<(usize, usize)> {
    let arrow_data_len = encoded.arrow_data.len();
    if arrow_data_len % 8 != 0 {
        return Err(ArrowError::MemoryError(
            "Arrow data not aligned".to_string(),
        ));
    }

    let a = write_options.alignment - 1;
    let buffer = encoded.ipc_message;
    let flatbuf_size = buffer.len();
    let prefix_size = if write_options.write_legacy_ipc_format {
        4
    } else {
        8
    };
    let aligned_size = (flatbuf_size + prefix_size + a) & !a;
    let padding_bytes = aligned_size - flatbuf_size - prefix_size;

    write_continuation(
        &mut writer,
        &write_options,
        (aligned_size - prefix_size) as i32,
    )?;

    // write the flatbuf
    if flatbuf_size > 0 {
        writer.write_all(&buffer)?;
    }
    // write padding
    writer.write_all(&vec![0; padding_bytes])?;

    // write arrow data
    let body_len = if arrow_data_len > 0 {
        write_body_buffers(&mut writer, &encoded.arrow_data)?
    } else {
        0
    };

    Ok((aligned_size, body_len))
}

fn write_body_buffers<W: Write>(mut writer: W, data: &[u8]) -> Result<usize> {
    let len = data.len() as u32;
    let pad_len = pad_to_8(len) as u32;
    let total_len = len + pad_len;

    // write body buffer
    writer.write_all(data)?;
    if pad_len > 0 {
        writer.write_all(&vec![0u8; pad_len as usize][..])?;
    }

    writer.flush()?;
    Ok(total_len as usize)
}

/// Write a record batch to the writer, writing the message size before the message
/// if the record batch is being written to a stream
fn write_continuation<W: Write>(
    mut writer: W,
    write_options: &IpcWriteOptions,
    total_len: i32,
) -> Result<usize> {
    let mut written = 8;

    // the version of the writer determines whether continuation markers should be added
    match write_options.metadata_version {
        ipc::MetadataVersion::V1
        | ipc::MetadataVersion::V2
        | ipc::MetadataVersion::V3 => {
            unreachable!("Options with the metadata version cannot be created")
        }
        ipc::MetadataVersion::V4 => {
            if !write_options.write_legacy_ipc_format {
                // v0.15.0 format
                writer.write_all(&CONTINUATION_MARKER)?;
                written = 4;
            }
            writer.write_all(&total_len.to_le_bytes()[..])?;
        }
        ipc::MetadataVersion::V5 => {
            // write continuation marker and message length
            writer.write_all(&CONTINUATION_MARKER)?;
            writer.write_all(&total_len.to_le_bytes()[..])?;
        }
        z => panic!("Unsupported ipc::MetadataVersion {:?}", z),
    };

    writer.flush()?;

    Ok(written)
}

/// Write array data to a vector of bytes
fn write_array_data(
    array_data: &ArrayData,
    mut buffers: &mut Vec<ipc::Buffer>,
    mut arrow_data: &mut Vec<u8>,
    mut nodes: &mut Vec<ipc::FieldNode>,
    offset: i64,
    num_rows: usize,
    null_count: usize,
) -> i64 {
    let mut offset = offset;
    nodes.push(ipc::FieldNode::new(num_rows as i64, null_count as i64));
    // NullArray does not have any buffers, thus the null buffer is not generated
    if array_data.data_type() != &DataType::Null {
        // write null buffer if exists
        let null_buffer = match array_data.null_buffer() {
            None => {
                // create a buffer and fill it with valid bits
                let num_bytes = bit_util::ceil(num_rows, 8);
                let buffer = MutableBuffer::new(num_bytes);
                let buffer = buffer.with_bitset(num_bytes, true);
                buffer.into()
            }
            Some(buffer) => buffer.clone(),
        };

        offset = write_buffer(&null_buffer, &mut buffers, &mut arrow_data, offset);
    }

    array_data.buffers().iter().for_each(|buffer| {
        offset = write_buffer(buffer, &mut buffers, &mut arrow_data, offset);
    });

    if !matches!(array_data.data_type(), DataType::Dictionary(_, _)) {
        // recursively write out nested structures
        array_data.child_data().iter().for_each(|data_ref| {
            // write the nested data (e.g list data)
            offset = write_array_data(
                data_ref,
                &mut buffers,
                &mut arrow_data,
                &mut nodes,
                offset,
                data_ref.len(),
                data_ref.null_count(),
            );
        });
    }

    offset
}

/// Write a buffer to a vector of bytes, and add its ipc::Buffer to a vector
fn write_buffer(
    buffer: &Buffer,
    buffers: &mut Vec<ipc::Buffer>,
    arrow_data: &mut Vec<u8>,
    offset: i64,
) -> i64 {
    let len = buffer.len();
    let pad_len = pad_to_8(len as u32);
    let total_len: i64 = (len + pad_len) as i64;
    // assert_eq!(len % 8, 0, "Buffer width not a multiple of 8 bytes");
    buffers.push(ipc::Buffer::new(offset, total_len));
    arrow_data.extend_from_slice(buffer.as_slice());
    arrow_data.extend_from_slice(&vec![0u8; pad_len][..]);
    offset + total_len
}

/// Calculate an 8-byte boundary and return the number of bytes needed to pad to 8 bytes
#[inline]
fn pad_to_8(len: u32) -> usize {
    (((len + 7) & !7) - len) as usize
}

#[cfg(test)]
mod tests {
    use super::*;

    use std::fs::File;
    use std::io::Read;
    use std::sync::Arc;

    use flate2::read::GzDecoder;
    use ipc::MetadataVersion;

    use crate::array::*;
    use crate::datatypes::Field;
    use crate::ipc::reader::*;
    use crate::util::integration_util::*;

    #[test]
    fn test_write_file() {
        let schema = Schema::new(vec![Field::new("field1", DataType::UInt32, false)]);
        let values: Vec<Option<u32>> = vec![
            Some(999),
            None,
            Some(235),
            Some(123),
            None,
            None,
            None,
            None,
            None,
        ];
        let array1 = UInt32Array::from(values);
        let batch = RecordBatch::try_new(
            Arc::new(schema.clone()),
            vec![Arc::new(array1) as ArrayRef],
        )
        .unwrap();
        {
            let file = File::create("target/debug/testdata/arrow.arrow_file").unwrap();
            let mut writer = FileWriter::try_new(file, &schema).unwrap();

            writer.write(&batch).unwrap();
            writer.finish().unwrap();
        }

        {
            let file =
                File::open(format!("target/debug/testdata/{}.arrow_file", "arrow"))
                    .unwrap();
            let mut reader = FileReader::try_new(file).unwrap();
            while let Some(Ok(read_batch)) = reader.next() {
                read_batch
                    .columns()
                    .iter()
                    .zip(batch.columns())
                    .for_each(|(a, b)| {
                        assert_eq!(a.data_type(), b.data_type());
                        assert_eq!(a.len(), b.len());
                        assert_eq!(a.null_count(), b.null_count());
                    });
            }
        }
    }

    fn write_null_file(options: IpcWriteOptions, suffix: &str) {
        let schema = Schema::new(vec![
            Field::new("nulls", DataType::Null, true),
            Field::new("int32s", DataType::Int32, false),
            Field::new("nulls2", DataType::Null, false),
            Field::new("f64s", DataType::Float64, false),
        ]);
        let array1 = NullArray::new(32);
        let array2 = Int32Array::from(vec![1; 32]);
        let array3 = NullArray::new(32);
        let array4 = Float64Array::from(vec![std::f64::NAN; 32]);
        let batch = RecordBatch::try_new(
            Arc::new(schema.clone()),
            vec![
                Arc::new(array1) as ArrayRef,
                Arc::new(array2) as ArrayRef,
                Arc::new(array3) as ArrayRef,
                Arc::new(array4) as ArrayRef,
            ],
        )
        .unwrap();
        let file_name = format!("target/debug/testdata/nulls_{}.arrow_file", suffix);
        {
            let file = File::create(&file_name).unwrap();
            let mut writer =
                FileWriter::try_new_with_options(file, &schema, options).unwrap();

            writer.write(&batch).unwrap();
            writer.finish().unwrap();
        }

        {
            let file = File::open(&file_name).unwrap();
            let reader = FileReader::try_new(file).unwrap();
            reader.for_each(|maybe_batch| {
                maybe_batch
                    .unwrap()
                    .columns()
                    .iter()
                    .zip(batch.columns())
                    .for_each(|(a, b)| {
                        assert_eq!(a.data_type(), b.data_type());
                        assert_eq!(a.len(), b.len());
                        assert_eq!(a.null_count(), b.null_count());
                    });
            });
        }
    }
    #[test]
    #[ignore = "Int64Decimal"]
    fn test_write_null_file_v4() {
        write_null_file(
            IpcWriteOptions::try_new(8, false, MetadataVersion::V4).unwrap(),
            "v4_a8",
        );
        write_null_file(
            IpcWriteOptions::try_new(8, true, MetadataVersion::V4).unwrap(),
            "v4_a8l",
        );
        write_null_file(
            IpcWriteOptions::try_new(64, false, MetadataVersion::V4).unwrap(),
            "v4_a64",
        );
        write_null_file(
            IpcWriteOptions::try_new(64, true, MetadataVersion::V4).unwrap(),
            "v4_a64l",
        );
    }

    #[test]
    fn test_write_null_file_v5() {
        write_null_file(
            IpcWriteOptions::try_new(8, false, MetadataVersion::V5).unwrap(),
            "v5_a8",
        );
        write_null_file(
            IpcWriteOptions::try_new(64, false, MetadataVersion::V5).unwrap(),
            "v5_a64",
        );
    }

    #[test]
    #[ignore = "Int64Decimal"]
    fn read_and_rewrite_generated_files_014() {
        let testdata = crate::util::test_util::arrow_test_data();
        let version = "0.14.1";
        // the test is repetitive, thus we can read all supported files at once
        let paths = vec![
            "generated_interval",
            "generated_datetime",
            "generated_dictionary",
            "generated_nested",
            "generated_primitive_no_batches",
            "generated_primitive_zerolength",
            "generated_primitive",
            "generated_decimal",
        ];
        paths.iter().for_each(|path| {
            let file = File::open(format!(
                "{}/arrow-ipc-stream/integration/{}/{}.arrow_file",
                testdata, version, path
            ))
            .unwrap();

            let mut reader = FileReader::try_new(file).unwrap();

            // read and rewrite the file to a temp location
            {
                let file = File::create(format!(
                    "target/debug/testdata/{}-{}.arrow_file",
                    version, path
                ))
                .unwrap();
                let mut writer = FileWriter::try_new(file, &reader.schema()).unwrap();
                while let Some(Ok(batch)) = reader.next() {
                    writer.write(&batch).unwrap();
                }
                writer.finish().unwrap();
            }

            let file = File::open(format!(
                "target/debug/testdata/{}-{}.arrow_file",
                version, path
            ))
            .unwrap();
            let mut reader = FileReader::try_new(file).unwrap();

            // read expected JSON output
            let arrow_json = read_gzip_json(version, path);
            assert!(arrow_json.equals_reader(&mut reader));
        });
    }

    #[test]
    #[ignore = "Int64Decimal"]
    fn read_and_rewrite_generated_streams_014() {
        let testdata = crate::util::test_util::arrow_test_data();
        let version = "0.14.1";
        // the test is repetitive, thus we can read all supported files at once
        let paths = vec![
            "generated_interval",
            "generated_datetime",
            "generated_dictionary",
            "generated_nested",
            "generated_primitive_no_batches",
            "generated_primitive_zerolength",
            "generated_primitive",
            "generated_decimal",
        ];
        paths.iter().for_each(|path| {
            let file = File::open(format!(
                "{}/arrow-ipc-stream/integration/{}/{}.stream",
                testdata, version, path
            ))
            .unwrap();

            let reader = StreamReader::try_new(file).unwrap();

            // read and rewrite the stream to a temp location
            {
                let file = File::create(format!(
                    "target/debug/testdata/{}-{}.stream",
                    version, path
                ))
                .unwrap();
                let mut writer = StreamWriter::try_new(file, &reader.schema()).unwrap();
                reader.for_each(|batch| {
                    writer.write(&batch.unwrap()).unwrap();
                });
                writer.finish().unwrap();
            }

            let file =
                File::open(format!("target/debug/testdata/{}-{}.stream", version, path))
                    .unwrap();
            let mut reader = StreamReader::try_new(file).unwrap();

            // read expected JSON output
            let arrow_json = read_gzip_json(version, path);
            assert!(arrow_json.equals_reader(&mut reader));
        });
    }

    #[test]
    fn read_and_rewrite_generated_files_100() {
        let testdata = crate::util::test_util::arrow_test_data();
        let version = "1.0.0-littleendian";
        // the test is repetitive, thus we can read all supported files at once
        let paths = vec![
            "generated_custom_metadata",
            "generated_datetime",
            "generated_dictionary_unsigned",
            "generated_dictionary",
            // "generated_duplicate_fieldnames",
            "generated_interval",
            "generated_nested",
            // "generated_nested_large_offsets",
            "generated_null_trivial",
            "generated_null",
            "generated_primitive_large_offsets",
            "generated_primitive_no_batches",
            "generated_primitive_zerolength",
            "generated_primitive",
            // "generated_recursive_nested",
        ];
        paths.iter().for_each(|path| {
            let file = File::open(format!(
                "{}/arrow-ipc-stream/integration/{}/{}.arrow_file",
                testdata, version, path
            ))
            .unwrap();

            let mut reader = FileReader::try_new(file).unwrap();

            // read and rewrite the file to a temp location
            {
                let file = File::create(format!(
                    "target/debug/testdata/{}-{}.arrow_file",
                    version, path
                ))
                .unwrap();
                // write IPC version 5
                let options =
                    IpcWriteOptions::try_new(8, false, ipc::MetadataVersion::V5).unwrap();
                let mut writer =
                    FileWriter::try_new_with_options(file, &reader.schema(), options)
                        .unwrap();
                while let Some(Ok(batch)) = reader.next() {
                    writer.write(&batch).unwrap();
                }
                writer.finish().unwrap();
            }

            let file = File::open(format!(
                "target/debug/testdata/{}-{}.arrow_file",
                version, path
            ))
            .unwrap();
            let mut reader = FileReader::try_new(file).unwrap();

            // read expected JSON output
            let arrow_json = read_gzip_json(version, path);
            assert!(arrow_json.equals_reader(&mut reader));
        });
    }

    #[test]
    fn read_and_rewrite_generated_streams_100() {
        let testdata = crate::util::test_util::arrow_test_data();
        let version = "1.0.0-littleendian";
        // the test is repetitive, thus we can read all supported files at once
        let paths = vec![
            "generated_custom_metadata",
            "generated_datetime",
            "generated_dictionary_unsigned",
            "generated_dictionary",
            // "generated_duplicate_fieldnames",
            "generated_interval",
            "generated_nested",
            // "generated_nested_large_offsets",
            "generated_null_trivial",
            "generated_null",
            "generated_primitive_large_offsets",
            "generated_primitive_no_batches",
            "generated_primitive_zerolength",
            "generated_primitive",
            // "generated_recursive_nested",
        ];
        paths.iter().for_each(|path| {
            let file = File::open(format!(
                "{}/arrow-ipc-stream/integration/{}/{}.stream",
                testdata, version, path
            ))
            .unwrap();

            let reader = StreamReader::try_new(file).unwrap();

            // read and rewrite the stream to a temp location
            {
                let file = File::create(format!(
                    "target/debug/testdata/{}-{}.stream",
                    version, path
                ))
                .unwrap();
                let options =
                    IpcWriteOptions::try_new(8, false, ipc::MetadataVersion::V5).unwrap();
                let mut writer =
                    StreamWriter::try_new_with_options(file, &reader.schema(), options)
                        .unwrap();
                reader.for_each(|batch| {
                    writer.write(&batch.unwrap()).unwrap();
                });
                writer.finish().unwrap();
            }

            let file =
                File::open(format!("target/debug/testdata/{}-{}.stream", version, path))
                    .unwrap();
            let mut reader = StreamReader::try_new(file).unwrap();

            // read expected JSON output
            let arrow_json = read_gzip_json(version, path);
            assert!(arrow_json.equals_reader(&mut reader));
        });
    }

    /// Read gzipped JSON file
    fn read_gzip_json(version: &str, path: &str) -> ArrowJson {
        let testdata = crate::util::test_util::arrow_test_data();
        let file = File::open(format!(
            "{}/arrow-ipc-stream/integration/{}/{}.json.gz",
            testdata, version, path
        ))
        .unwrap();
        let mut gz = GzDecoder::new(&file);
        let mut s = String::new();
        gz.read_to_string(&mut s).unwrap();
        // convert to Arrow JSON
        let arrow_json: ArrowJson = serde_json::from_str(&s).unwrap();
        arrow_json
    }
}<|MERGE_RESOLUTION|>--- conflicted
+++ resolved
@@ -547,88 +547,6 @@
         Ok(())
     }
 
-<<<<<<< HEAD
-pub struct MemStreamWriter<W: Write> {
-    /// The object to write to
-    writer: BufWriter<W>,
-    /// IPC write options
-    write_options: IpcWriteOptions,
-    /// A reference to the schema, used in validating record batches
-    schema: Schema,
-    /// Whether the writer footer has been written, and the writer is finished
-    finished: bool,
-    /// Keeps track of dictionaries that have been written
-    dictionary_tracker: DictionaryTracker,
-
-    data_gen: IpcDataGenerator,
-}
-
-impl<W: Write> MemStreamWriter<W> {
-    /// Try create a new writer, with the schema written as part of the header
-    pub fn try_new(writer: W, schema: &Schema) -> Result<Self> {
-        let write_options = IpcWriteOptions::default();
-        Self::try_new_with_options(writer, schema, write_options)
-    }
-
-    pub fn try_new_with_options(
-        writer: W,
-        schema: &Schema,
-        write_options: IpcWriteOptions,
-    ) -> Result<Self> {
-        let data_gen = IpcDataGenerator::default();
-        let mut writer = BufWriter::new(writer);
-        // write the schema, set the written bytes to the schema
-        let encoded_message = data_gen.schema_to_bytes(schema, &write_options);
-        write_message(&mut writer, encoded_message, &write_options)?;
-        Ok(Self {
-            writer,
-            write_options,
-            schema: schema.clone(),
-            finished: false,
-            dictionary_tracker: DictionaryTracker::new(false),
-            data_gen,
-        })
-    }
-
-    /// Write a record batch to the stream
-    pub fn write(&mut self, batch: &RecordBatch) -> Result<()> {
-        if self.finished {
-            return Err(ArrowError::IoError(
-                "Cannot write record batch to stream writer as it is closed".to_string(),
-            ));
-        }
-
-        let (encoded_dictionaries, encoded_message) = self
-            .data_gen
-            .encoded_batch(batch, &mut self.dictionary_tracker, &self.write_options)
-            .expect("StreamWriter is configured to not error on dictionary replacement");
-
-        for encoded_dictionary in encoded_dictionaries {
-            write_message(&mut self.writer, encoded_dictionary, &self.write_options)?;
-        }
-
-        write_message(&mut self.writer, encoded_message, &self.write_options)?;
-        Ok(())
-    }
-
-    /// Write continuation bytes, and mark the stream as done
-    pub fn finish(mut self) -> Result<W> {
-        write_continuation(&mut self.writer, &self.write_options, 0)?;
-
-        self.finished = true;
-
-        let writer = self.writer;
-
-        Ok(writer
-            .into_inner()
-            .map_err(|e| ArrowError::IoError(e.to_string()))?)
-    }
-}
-
-/// Finish the stream if it is not 'finished' when it goes out of scope
-impl<W: Write> Drop for StreamWriter<W> {
-    fn drop(&mut self) {
-=======
     /// Unwraps the BufWriter housed in StreamWriter.writer, returning the underlying
     /// writer
     ///
@@ -670,11 +588,87 @@
     /// # }
     /// ```
     pub fn into_inner(mut self) -> Result<W> {
->>>>>>> 4363fefe
         if !self.finished {
             self.finish()?;
         }
         self.writer.into_inner().map_err(ArrowError::from)
+    }
+}
+
+pub struct MemStreamWriter<W: Write> {
+    /// The object to write to
+    writer: BufWriter<W>,
+    /// IPC write options
+    write_options: IpcWriteOptions,
+    /// A reference to the schema, used in validating record batches
+    schema: Schema,
+    /// Whether the writer footer has been written, and the writer is finished
+    finished: bool,
+    /// Keeps track of dictionaries that have been written
+    dictionary_tracker: DictionaryTracker,
+
+    data_gen: IpcDataGenerator,
+}
+
+impl<W: Write> MemStreamWriter<W> {
+    /// Try create a new writer, with the schema written as part of the header
+    pub fn try_new(writer: W, schema: &Schema) -> Result<Self> {
+        let write_options = IpcWriteOptions::default();
+        Self::try_new_with_options(writer, schema, write_options)
+    }
+
+    pub fn try_new_with_options(
+        writer: W,
+        schema: &Schema,
+        write_options: IpcWriteOptions,
+    ) -> Result<Self> {
+        let data_gen = IpcDataGenerator::default();
+        let mut writer = BufWriter::new(writer);
+        // write the schema, set the written bytes to the schema
+        let encoded_message = data_gen.schema_to_bytes(schema, &write_options);
+        write_message(&mut writer, encoded_message, &write_options)?;
+        Ok(Self {
+            writer,
+            write_options,
+            schema: schema.clone(),
+            finished: false,
+            dictionary_tracker: DictionaryTracker::new(false),
+            data_gen,
+        })
+    }
+
+    /// Write a record batch to the stream
+    pub fn write(&mut self, batch: &RecordBatch) -> Result<()> {
+        if self.finished {
+            return Err(ArrowError::IoError(
+                "Cannot write record batch to stream writer as it is closed".to_string(),
+            ));
+        }
+
+        let (encoded_dictionaries, encoded_message) = self
+            .data_gen
+            .encoded_batch(batch, &mut self.dictionary_tracker, &self.write_options)
+            .expect("StreamWriter is configured to not error on dictionary replacement");
+
+        for encoded_dictionary in encoded_dictionaries {
+            write_message(&mut self.writer, encoded_dictionary, &self.write_options)?;
+        }
+
+        write_message(&mut self.writer, encoded_message, &self.write_options)?;
+        Ok(())
+    }
+
+    /// Write continuation bytes, and mark the stream as done
+    pub fn finish(mut self) -> Result<W> {
+        write_continuation(&mut self.writer, &self.write_options, 0)?;
+
+        self.finished = true;
+
+        let writer = self.writer;
+
+        Ok(writer
+            .into_inner()
+            .map_err(|e| ArrowError::IoError(e.to_string()))?)
     }
 }
 
