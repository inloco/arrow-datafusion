// Licensed to the Apache Software Foundation (ASF) under one
// or more contributor license agreements.  See the NOTICE file
// distributed with this work for additional information
// regarding copyright ownership.  The ASF licenses this file
// to you under the Apache License, Version 2.0 (the
// "License"); you may not use this file except in compliance
// with the License.  You may obtain a copy of the License at
//
//   http://www.apache.org/licenses/LICENSE-2.0
//
// Unless required by applicable law or agreed to in writing,
// software distributed under the License is distributed on an
// "AS IS" BASIS, WITHOUT WARRANTIES OR CONDITIONS OF ANY
// KIND, either express or implied.  See the License for the
// specific language governing permissions and limitations
// under the License.

//! Defines basic comparison kernels for [`PrimitiveArray`]s.
//!
//! These kernels can leverage SIMD if available on your system.  Currently no runtime
//! detection is provided, you should enable the specific SIMD intrinsics using
//! `RUSTFLAGS="-C target-feature=+avx2"` for example.  See the documentation
//! [here](https://doc.rust-lang.org/stable/core/arch/) for more information.

use regex::Regex;
use std::collections::HashMap;

use crate::array::*;
use crate::buffer::{Buffer, MutableBuffer};
use crate::compute::util::combine_option_bitmap;
use crate::datatypes::{ArrowNumericType, DataType};
use crate::error::{ArrowError, Result};
use crate::util::bit_util;

/// Helper function to perform boolean lambda function on values from two arrays, this
/// version does not attempt to use SIMD.
macro_rules! compare_op {
    ($left: expr, $right:expr, $op:expr) => {{
        if $left.len() != $right.len() {
            return Err(ArrowError::ComputeError(
                "Cannot perform comparison operation on arrays of different length"
                    .to_string(),
            ));
        }

        let null_bit_buffer =
            combine_option_bitmap($left.data_ref(), $right.data_ref(), $left.len())?;

        let comparison = (0..$left.len()).map(|i| $op($left.value(i), $right.value(i)));
        // same size as $left.len() and $right.len()
        let buffer = unsafe { MutableBuffer::from_trusted_len_iter_bool(comparison) };

        let data = ArrayData::new(
            DataType::Boolean,
            $left.len(),
            None,
            null_bit_buffer,
            0,
            vec![Buffer::from(buffer)],
            vec![],
        );
        Ok(BooleanArray::from(data))
    }};
}

macro_rules! compare_op_primitive {
    ($left: expr, $right:expr, $op:expr) => {{
        if $left.len() != $right.len() {
            return Err(ArrowError::ComputeError(
                "Cannot perform comparison operation on arrays of different length"
                    .to_string(),
            ));
        }

        let null_bit_buffer =
            combine_option_bitmap($left.data_ref(), $right.data_ref(), $left.len())?;

        let mut values = MutableBuffer::from_len_zeroed(($left.len() + 7) / 8);
        let lhs_chunks_iter = $left.values().chunks_exact(8);
        let lhs_remainder = lhs_chunks_iter.remainder();
        let rhs_chunks_iter = $right.values().chunks_exact(8);
        let rhs_remainder = rhs_chunks_iter.remainder();
        let chunks = $left.len() / 8;

        values[..chunks]
            .iter_mut()
            .zip(lhs_chunks_iter)
            .zip(rhs_chunks_iter)
            .for_each(|((byte, lhs), rhs)| {
                lhs.iter()
                    .zip(rhs.iter())
                    .enumerate()
                    .for_each(|(i, (&lhs, &rhs))| {
                        *byte |= if $op(lhs, rhs) { 1 << i } else { 0 };
                    });
            });

        if !lhs_remainder.is_empty() {
            let last = &mut values[chunks];
            lhs_remainder
                .iter()
                .zip(rhs_remainder.iter())
                .enumerate()
                .for_each(|(i, (&lhs, &rhs))| {
                    *last |= if $op(lhs, rhs) { 1 << i } else { 0 };
                });
        };
        let data = ArrayData::new(
            DataType::Boolean,
            $left.len(),
            None,
            null_bit_buffer,
            0,
            vec![Buffer::from(values)],
            vec![],
        );
        Ok(BooleanArray::from(data))
    }};
}

macro_rules! compare_op_scalar {
    ($left: expr, $right:expr, $op:expr) => {{
        let null_bit_buffer = $left.data().null_buffer().cloned();

        let comparison = (0..$left.len()).map(|i| $op($left.value(i), $right));
        // same as $left.len()
        let buffer = unsafe { MutableBuffer::from_trusted_len_iter_bool(comparison) };

        let data = ArrayData::new(
            DataType::Boolean,
            $left.len(),
            None,
            null_bit_buffer,
            0,
            vec![Buffer::from(buffer)],
            vec![],
        );
        Ok(BooleanArray::from(data))
    }};
}

macro_rules! compare_op_scalar_primitive {
    ($left: expr, $right:expr, $op:expr) => {{
        let null_bit_buffer = $left.data().null_buffer().cloned();

        let mut values = MutableBuffer::from_len_zeroed(($left.len() + 7) / 8);
        let lhs_chunks_iter = $left.values().chunks_exact(8);
        let lhs_remainder = lhs_chunks_iter.remainder();
        let chunks = $left.len() / 8;

        values[..chunks]
            .iter_mut()
            .zip(lhs_chunks_iter)
            .for_each(|(byte, chunk)| {
                chunk.iter().enumerate().for_each(|(i, &c_i)| {
                    *byte |= if $op(c_i, $right) { 1 << i } else { 0 };
                });
            });
        if !lhs_remainder.is_empty() {
            let last = &mut values[chunks];
            lhs_remainder.iter().enumerate().for_each(|(i, &lhs)| {
                *last |= if $op(lhs, $right) { 1 << i } else { 0 };
            });
        };

        let data = ArrayData::new(
            DataType::Boolean,
            $left.len(),
            None,
            null_bit_buffer,
            0,
            vec![Buffer::from(values)],
            vec![],
        );
        Ok(BooleanArray::from(data))
    }};
}

/// Evaluate `op(left, right)` for [`PrimitiveArray`]s using a specified
/// comparison function.
pub fn no_simd_compare_op<T, F>(
    left: &PrimitiveArray<T>,
    right: &PrimitiveArray<T>,
    op: F,
) -> Result<BooleanArray>
where
    T: ArrowNumericType,
    F: Fn(T::Native, T::Native) -> bool,
{
    compare_op_primitive!(left, right, op)
}

/// Evaluate `op(left, right)` for [`PrimitiveArray`] and scalar using
/// a specified comparison function.
pub fn no_simd_compare_op_scalar<T, F>(
    left: &PrimitiveArray<T>,
    right: T::Native,
    op: F,
) -> Result<BooleanArray>
where
    T: ArrowNumericType,
    F: Fn(T::Native, T::Native) -> bool,
{
    compare_op_scalar_primitive!(left, right, op)
}

/// Perform SQL `left LIKE right` operation on [`StringArray`] / [`LargeStringArray`].
///
/// There are two wildcards supported with the LIKE operator:
///
/// 1. `%` - The percent sign represents zero, one, or multiple characters
/// 2. `_` - The underscore represents a single character
///
/// For example:
/// ```
/// use arrow::array::{StringArray, BooleanArray};
/// use arrow::compute::like_utf8;
///
/// let strings = StringArray::from(vec!["Arrow", "Arrow", "Arrow", "Ar"]);
/// let patterns = StringArray::from(vec!["A%", "B%", "A.", "A."]);
///
/// let result = like_utf8(&strings, &patterns).unwrap();
/// assert_eq!(result, BooleanArray::from(vec![true, false, false, true]));
/// ```
pub fn like_utf8<OffsetSize: StringOffsetSizeTrait>(
    left: &GenericStringArray<OffsetSize>,
    right: &GenericStringArray<OffsetSize>,
) -> Result<BooleanArray> {
    let mut map = HashMap::new();
    if left.len() != right.len() {
        return Err(ArrowError::ComputeError(
            "Cannot perform comparison operation on arrays of different length"
                .to_string(),
        ));
    }

    let null_bit_buffer =
        combine_option_bitmap(left.data_ref(), right.data_ref(), left.len())?;

    let mut result = BooleanBufferBuilder::new(left.len());
    for i in 0..left.len() {
        let haystack = left.value(i);
        let pat = right.value(i);
        let re = if let Some(ref regex) = map.get(pat) {
            regex
        } else {
            let re_pattern = pat.replace("%", ".*").replace("_", ".");
            let re = Regex::new(&format!("^{}$", re_pattern)).map_err(|e| {
                ArrowError::ComputeError(format!(
                    "Unable to build regex from LIKE pattern: {}",
                    e
                ))
            })?;
            map.insert(pat, re);
            map.get(pat).unwrap()
        };

        result.append(re.is_match(haystack));
    }

    let data = ArrayData::new(
        DataType::Boolean,
        left.len(),
        None,
        null_bit_buffer,
        0,
        vec![result.finish()],
        vec![],
    );
    Ok(BooleanArray::from(data))
}

fn is_like_pattern(c: char) -> bool {
    c == '%' || c == '_'
}

/// Perform SQL `left LIKE right` operation on [`StringArray`] /
/// [`LargeStringArray`] and a scalar.
///
/// See the documentation on [`like_utf8`] for more details.
pub fn like_utf8_scalar<OffsetSize: StringOffsetSizeTrait>(
    left: &GenericStringArray<OffsetSize>,
    right: &str,
) -> Result<BooleanArray> {
    let null_bit_buffer = left.data().null_buffer().cloned();
    let bytes = bit_util::ceil(left.len(), 8);
    let mut bool_buf = MutableBuffer::from_len_zeroed(bytes);
    let bool_slice = bool_buf.as_slice_mut();

    if !right.contains(is_like_pattern) {
        // fast path, can use equals
        for i in 0..left.len() {
            if left.value(i) == right {
                bit_util::set_bit(bool_slice, i);
            }
        }
    } else if right.ends_with('%') && !right[..right.len() - 1].contains(is_like_pattern)
    {
        // fast path, can use starts_with
        let starts_with = &right[..right.len() - 1];
        for i in 0..left.len() {
            if left.value(i).starts_with(starts_with) {
                bit_util::set_bit(bool_slice, i);
            }
        }
    } else if right.starts_with('%') && !right[1..].contains(is_like_pattern) {
        // fast path, can use ends_with
        let ends_with = &right[1..];
        for i in 0..left.len() {
            if left.value(i).ends_with(ends_with) {
                bit_util::set_bit(bool_slice, i);
            }
        }
    } else {
        let re_pattern = right.replace("%", ".*").replace("_", ".");
        let re = Regex::new(&format!("^{}$", re_pattern)).map_err(|e| {
            ArrowError::ComputeError(format!(
                "Unable to build regex from LIKE pattern: {}",
                e
            ))
        })?;

        for i in 0..left.len() {
            let haystack = left.value(i);
            if re.is_match(haystack) {
                bit_util::set_bit(bool_slice, i);
            }
        }
    };

    let data = ArrayData::new(
        DataType::Boolean,
        left.len(),
        None,
        null_bit_buffer,
        0,
        vec![bool_buf.into()],
        vec![],
    );
    Ok(BooleanArray::from(data))
}

/// Perform SQL `left NOT LIKE right` operation on [`StringArray`] /
/// [`LargeStringArray`].
///
/// See the documentation on [`like_utf8`] for more details.
pub fn nlike_utf8<OffsetSize: StringOffsetSizeTrait>(
    left: &GenericStringArray<OffsetSize>,
    right: &GenericStringArray<OffsetSize>,
) -> Result<BooleanArray> {
    let mut map = HashMap::new();
    if left.len() != right.len() {
        return Err(ArrowError::ComputeError(
            "Cannot perform comparison operation on arrays of different length"
                .to_string(),
        ));
    }

    let null_bit_buffer =
        combine_option_bitmap(left.data_ref(), right.data_ref(), left.len())?;

    let mut result = BooleanBufferBuilder::new(left.len());
    for i in 0..left.len() {
        let haystack = left.value(i);
        let pat = right.value(i);
        let re = if let Some(ref regex) = map.get(pat) {
            regex
        } else {
            let re_pattern = pat.replace("%", ".*").replace("_", ".");
            let re = Regex::new(&format!("^{}$", re_pattern)).map_err(|e| {
                ArrowError::ComputeError(format!(
                    "Unable to build regex from LIKE pattern: {}",
                    e
                ))
            })?;
            map.insert(pat, re);
            map.get(pat).unwrap()
        };

        result.append(!re.is_match(haystack));
    }

    let data = ArrayData::new(
        DataType::Boolean,
        left.len(),
        None,
        null_bit_buffer,
        0,
        vec![result.finish()],
        vec![],
    );
    Ok(BooleanArray::from(data))
}

/// Perform SQL `left NOT LIKE right` operation on [`StringArray`] /
/// [`LargeStringArray`] and a scalar.
///
/// See the documentation on [`like_utf8`] for more details.
pub fn nlike_utf8_scalar<OffsetSize: StringOffsetSizeTrait>(
    left: &GenericStringArray<OffsetSize>,
    right: &str,
) -> Result<BooleanArray> {
    let null_bit_buffer = left.data().null_buffer().cloned();
    let mut result = BooleanBufferBuilder::new(left.len());

    if !right.contains(is_like_pattern) {
        // fast path, can use equals
        for i in 0..left.len() {
            result.append(left.value(i) != right);
        }
    } else if right.ends_with('%') && !right[..right.len() - 1].contains(is_like_pattern)
    {
        // fast path, can use ends_with
        for i in 0..left.len() {
            result.append(!left.value(i).starts_with(&right[..right.len() - 1]));
        }
    } else if right.starts_with('%') && !right[1..].contains(is_like_pattern) {
        // fast path, can use starts_with
        for i in 0..left.len() {
            result.append(!left.value(i).ends_with(&right[1..]));
        }
    } else {
        let re_pattern = right.replace("%", ".*").replace("_", ".");
        let re = Regex::new(&format!("^{}$", re_pattern)).map_err(|e| {
            ArrowError::ComputeError(format!(
                "Unable to build regex from LIKE pattern: {}",
                e
            ))
        })?;
        for i in 0..left.len() {
            let haystack = left.value(i);
            result.append(!re.is_match(haystack));
        }
    }

    let data = ArrayData::new(
        DataType::Boolean,
        left.len(),
        None,
        null_bit_buffer,
        0,
        vec![result.finish()],
        vec![],
    );
    Ok(BooleanArray::from(data))
}

<<<<<<< HEAD
pub fn eq_bool(left: &BooleanArray, right: &BooleanArray) -> Result<BooleanArray> {
    compare_op!(left, right, |a, b| a == b)
}

pub fn neq_bool(left: &BooleanArray, right: &BooleanArray) -> Result<BooleanArray> {
    compare_op!(left, right, |a, b| a != b)
}

pub fn lt_bool(left: &BooleanArray, right: &BooleanArray) -> Result<BooleanArray> {
    compare_op!(left, right, |a: bool, b: bool| !a & b)
}

pub fn lt_eq_bool(left: &BooleanArray, right: &BooleanArray) -> Result<BooleanArray> {
    compare_op!(left, right, |a, b| a <= b)
}

pub fn gt_bool(left: &BooleanArray, right: &BooleanArray) -> Result<BooleanArray> {
    compare_op!(left, right, |a: bool, b: bool| a & !b)
}

pub fn gt_eq_bool(left: &BooleanArray, right: &BooleanArray) -> Result<BooleanArray> {
    compare_op!(left, right, |a, b| a >= b)
}

pub fn eq_bool_scalar(left: &BooleanArray, right: bool) -> Result<BooleanArray> {
    compare_op_scalar!(left, right, |a, b| a == b)
}

pub fn neq_bool_scalar(left: &BooleanArray, right: bool) -> Result<BooleanArray> {
    compare_op_scalar!(left, right, |a, b| a != b)
}

pub fn lt_bool_scalar(left: &BooleanArray, right: bool) -> Result<BooleanArray> {
    compare_op_scalar!(left, right, |a: bool, b: bool| !a & b)
}

pub fn lt_eq_bool_scalar(left: &BooleanArray, right: bool) -> Result<BooleanArray> {
    compare_op_scalar!(left, right, |a, b| a <= b)
}

pub fn gt_bool_scalar(left: &BooleanArray, right: bool) -> Result<BooleanArray> {
    compare_op_scalar!(left, right, |a: bool, b: bool| a & !b)
}

pub fn gt_eq_bool_scalar(left: &BooleanArray, right: bool) -> Result<BooleanArray> {
    compare_op_scalar!(left, right, |a, b| a >= b)
}

pub fn eq_utf8(left: &StringArray, right: &StringArray) -> Result<BooleanArray> {
=======
/// Perform `left == right` operation on [`StringArray`] / [`LargeStringArray`].
pub fn eq_utf8<OffsetSize: StringOffsetSizeTrait>(
    left: &GenericStringArray<OffsetSize>,
    right: &GenericStringArray<OffsetSize>,
) -> Result<BooleanArray> {
>>>>>>> 4363fefe
    compare_op!(left, right, |a, b| a == b)
}

/// Perform `left == right` operation on [`StringArray`] / [`LargeStringArray`] and a scalar.
pub fn eq_utf8_scalar<OffsetSize: StringOffsetSizeTrait>(
    left: &GenericStringArray<OffsetSize>,
    right: &str,
) -> Result<BooleanArray> {
    compare_op_scalar!(left, right, |a, b| a == b)
}

/// Perform `left != right` operation on [`StringArray`] / [`LargeStringArray`].
pub fn neq_utf8<OffsetSize: StringOffsetSizeTrait>(
    left: &GenericStringArray<OffsetSize>,
    right: &GenericStringArray<OffsetSize>,
) -> Result<BooleanArray> {
    compare_op!(left, right, |a, b| a != b)
}

/// Perform `left != right` operation on [`StringArray`] / [`LargeStringArray`] and a scalar.
pub fn neq_utf8_scalar<OffsetSize: StringOffsetSizeTrait>(
    left: &GenericStringArray<OffsetSize>,
    right: &str,
) -> Result<BooleanArray> {
    compare_op_scalar!(left, right, |a, b| a != b)
}

/// Perform `left < right` operation on [`StringArray`] / [`LargeStringArray`].
pub fn lt_utf8<OffsetSize: StringOffsetSizeTrait>(
    left: &GenericStringArray<OffsetSize>,
    right: &GenericStringArray<OffsetSize>,
) -> Result<BooleanArray> {
    compare_op!(left, right, |a, b| a < b)
}

/// Perform `left < right` operation on [`StringArray`] / [`LargeStringArray`] and a scalar.
pub fn lt_utf8_scalar<OffsetSize: StringOffsetSizeTrait>(
    left: &GenericStringArray<OffsetSize>,
    right: &str,
) -> Result<BooleanArray> {
    compare_op_scalar!(left, right, |a, b| a < b)
}

/// Perform `left <= right` operation on [`StringArray`] / [`LargeStringArray`].
pub fn lt_eq_utf8<OffsetSize: StringOffsetSizeTrait>(
    left: &GenericStringArray<OffsetSize>,
    right: &GenericStringArray<OffsetSize>,
) -> Result<BooleanArray> {
    compare_op!(left, right, |a, b| a <= b)
}

/// Perform `left <= right` operation on [`StringArray`] / [`LargeStringArray`] and a scalar.
pub fn lt_eq_utf8_scalar<OffsetSize: StringOffsetSizeTrait>(
    left: &GenericStringArray<OffsetSize>,
    right: &str,
) -> Result<BooleanArray> {
    compare_op_scalar!(left, right, |a, b| a <= b)
}

/// Perform `left > right` operation on [`StringArray`] / [`LargeStringArray`].
pub fn gt_utf8<OffsetSize: StringOffsetSizeTrait>(
    left: &GenericStringArray<OffsetSize>,
    right: &GenericStringArray<OffsetSize>,
) -> Result<BooleanArray> {
    compare_op!(left, right, |a, b| a > b)
}

/// Perform `left > right` operation on [`StringArray`] / [`LargeStringArray`] and a scalar.
pub fn gt_utf8_scalar<OffsetSize: StringOffsetSizeTrait>(
    left: &GenericStringArray<OffsetSize>,
    right: &str,
) -> Result<BooleanArray> {
    compare_op_scalar!(left, right, |a, b| a > b)
}

/// Perform `left >= right` operation on [`StringArray`] / [`LargeStringArray`].
pub fn gt_eq_utf8<OffsetSize: StringOffsetSizeTrait>(
    left: &GenericStringArray<OffsetSize>,
    right: &GenericStringArray<OffsetSize>,
) -> Result<BooleanArray> {
    compare_op!(left, right, |a, b| a >= b)
}

/// Perform `left >= right` operation on [`StringArray`] / [`LargeStringArray`] and a scalar.
pub fn gt_eq_utf8_scalar<OffsetSize: StringOffsetSizeTrait>(
    left: &GenericStringArray<OffsetSize>,
    right: &str,
) -> Result<BooleanArray> {
    compare_op_scalar!(left, right, |a, b| a >= b)
}

/// Helper function to perform boolean lambda function on values from two arrays using
/// SIMD.
#[cfg(simd)]
fn simd_compare_op<T, SIMD_OP, SCALAR_OP>(
    left: &PrimitiveArray<T>,
    right: &PrimitiveArray<T>,
    simd_op: SIMD_OP,
    scalar_op: SCALAR_OP,
) -> Result<BooleanArray>
where
    T: ArrowNumericType,
    SIMD_OP: Fn(T::Simd, T::Simd) -> T::SimdMask,
    SCALAR_OP: Fn(T::Native, T::Native) -> bool,
{
    use std::borrow::BorrowMut;

    let len = left.len();
    if len != right.len() {
        return Err(ArrowError::ComputeError(
            "Cannot perform comparison operation on arrays of different length"
                .to_string(),
        ));
    }

    let null_bit_buffer = combine_option_bitmap(left.data_ref(), right.data_ref(), len)?;

    let lanes = T::lanes();
    let buffer_size = bit_util::ceil(len, 8);
    let mut result = MutableBuffer::new(buffer_size).with_bitset(buffer_size, false);

    // this is currently the case for all our datatypes and allows us to always append full bytes
    assert!(
        lanes % 8 == 0,
        "Number of vector lanes must be multiple of 8"
    );
    let mut left_chunks = left.values().chunks_exact(lanes);
    let mut right_chunks = right.values().chunks_exact(lanes);

    let result_remainder = left_chunks
        .borrow_mut()
        .zip(right_chunks.borrow_mut())
        .fold(
            result.typed_data_mut(),
            |result_slice, (left_slice, right_slice)| {
                let simd_left = T::load(left_slice);
                let simd_right = T::load(right_slice);
                let simd_result = simd_op(simd_left, simd_right);

                let bitmask = T::mask_to_u64(&simd_result);
                let bytes = bitmask.to_le_bytes();
                &result_slice[0..lanes / 8].copy_from_slice(&bytes[0..lanes / 8]);

                &mut result_slice[lanes / 8..]
            },
        );

    let left_remainder = left_chunks.remainder();
    let right_remainder = right_chunks.remainder();

    assert_eq!(left_remainder.len(), right_remainder.len());

    let remainder_bitmask = left_remainder
        .iter()
        .zip(right_remainder.iter())
        .enumerate()
        .fold(0_u64, |mut mask, (i, (scalar_left, scalar_right))| {
            let bit = if scalar_op(*scalar_left, *scalar_right) {
                1_u64
            } else {
                0_u64
            };
            mask |= bit << i;
            mask
        });
    let remainder_mask_as_bytes =
        &remainder_bitmask.to_le_bytes()[0..bit_util::ceil(left_remainder.len(), 8)];
    result_remainder.copy_from_slice(remainder_mask_as_bytes);

    let data = ArrayData::new(
        DataType::Boolean,
        len,
        None,
        null_bit_buffer,
        0,
        vec![result.into()],
        vec![],
    );
    Ok(BooleanArray::from(data))
}

/// Helper function to perform boolean lambda function on values from an array and a scalar value using
/// SIMD.
#[cfg(simd)]
fn simd_compare_op_scalar<T, SIMD_OP, SCALAR_OP>(
    left: &PrimitiveArray<T>,
    right: T::Native,
    simd_op: SIMD_OP,
    scalar_op: SCALAR_OP,
) -> Result<BooleanArray>
where
    T: ArrowNumericType,
    SIMD_OP: Fn(T::Simd, T::Simd) -> T::SimdMask,
    SCALAR_OP: Fn(T::Native, T::Native) -> bool,
{
    use std::borrow::BorrowMut;

    let len = left.len();

    let lanes = T::lanes();
    let buffer_size = bit_util::ceil(len, 8);
    let mut result = MutableBuffer::new(buffer_size).with_bitset(buffer_size, false);

    // this is currently the case for all our datatypes and allows us to always append full bytes
    assert!(
        lanes % 8 == 0,
        "Number of vector lanes must be multiple of 8"
    );
    let mut left_chunks = left.values().chunks_exact(lanes);
    let simd_right = T::init(right);

    let result_remainder = left_chunks.borrow_mut().fold(
        result.typed_data_mut(),
        |result_slice, left_slice| {
            let simd_left = T::load(left_slice);
            let simd_result = simd_op(simd_left, simd_right);

            let bitmask = T::mask_to_u64(&simd_result);
            let bytes = bitmask.to_le_bytes();
            &result_slice[0..lanes / 8].copy_from_slice(&bytes[0..lanes / 8]);

            &mut result_slice[lanes / 8..]
        },
    );

    let left_remainder = left_chunks.remainder();

    let remainder_bitmask =
        left_remainder
            .iter()
            .enumerate()
            .fold(0_u64, |mut mask, (i, scalar_left)| {
                let bit = if scalar_op(*scalar_left, right) {
                    1_u64
                } else {
                    0_u64
                };
                mask |= bit << i;
                mask
            });
    let remainder_mask_as_bytes =
        &remainder_bitmask.to_le_bytes()[0..bit_util::ceil(left_remainder.len(), 8)];
    result_remainder.copy_from_slice(remainder_mask_as_bytes);

    let null_bit_buffer = left
        .data_ref()
        .null_buffer()
        .map(|b| b.bit_slice(left.offset(), left.len()));

    // null count is the same as in the input since the right side of the scalar comparison cannot be null
    let null_count = left.null_count();

    let data = ArrayData::new(
        DataType::Boolean,
        len,
        Some(null_count),
        null_bit_buffer,
        0,
        vec![result.into()],
        vec![],
    );
    Ok(BooleanArray::from(data))
}

/// Perform `left == right` operation on two arrays.
pub fn eq<T>(left: &PrimitiveArray<T>, right: &PrimitiveArray<T>) -> Result<BooleanArray>
where
    T: ArrowNumericType,
{
    #[cfg(simd)]
    return simd_compare_op(left, right, T::eq, |a, b| a == b);
    #[cfg(not(simd))]
    return compare_op!(left, right, |a, b| a == b);
}

/// Perform `left == right` operation on an array and a scalar value.
pub fn eq_scalar<T>(left: &PrimitiveArray<T>, right: T::Native) -> Result<BooleanArray>
where
    T: ArrowNumericType,
{
    #[cfg(simd)]
    return simd_compare_op_scalar(left, right, T::eq, |a, b| a == b);
    #[cfg(not(simd))]
    return compare_op_scalar!(left, right, |a, b| a == b);
}

/// Perform `left != right` operation on two arrays.
pub fn neq<T>(left: &PrimitiveArray<T>, right: &PrimitiveArray<T>) -> Result<BooleanArray>
where
    T: ArrowNumericType,
{
    #[cfg(simd)]
    return simd_compare_op(left, right, T::ne, |a, b| a != b);
    #[cfg(not(simd))]
    return compare_op!(left, right, |a, b| a != b);
}

/// Perform `left != right` operation on an array and a scalar value.
pub fn neq_scalar<T>(left: &PrimitiveArray<T>, right: T::Native) -> Result<BooleanArray>
where
    T: ArrowNumericType,
{
    #[cfg(simd)]
    return simd_compare_op_scalar(left, right, T::ne, |a, b| a != b);
    #[cfg(not(simd))]
    return compare_op_scalar!(left, right, |a, b| a != b);
}

/// Perform `left < right` operation on two arrays. Null values are less than non-null
/// values.
pub fn lt<T>(left: &PrimitiveArray<T>, right: &PrimitiveArray<T>) -> Result<BooleanArray>
where
    T: ArrowNumericType,
{
    #[cfg(simd)]
    return simd_compare_op(left, right, T::lt, |a, b| a < b);
    #[cfg(not(simd))]
    return compare_op!(left, right, |a, b| a < b);
}

/// Perform `left < right` operation on an array and a scalar value.
/// Null values are less than non-null values.
pub fn lt_scalar<T>(left: &PrimitiveArray<T>, right: T::Native) -> Result<BooleanArray>
where
    T: ArrowNumericType,
{
    #[cfg(simd)]
    return simd_compare_op_scalar(left, right, T::lt, |a, b| a < b);
    #[cfg(not(simd))]
    return compare_op_scalar!(left, right, |a, b| a < b);
}

/// Perform `left <= right` operation on two arrays. Null values are less than non-null
/// values.
pub fn lt_eq<T>(
    left: &PrimitiveArray<T>,
    right: &PrimitiveArray<T>,
) -> Result<BooleanArray>
where
    T: ArrowNumericType,
{
    #[cfg(simd)]
    return simd_compare_op(left, right, T::le, |a, b| a <= b);
    #[cfg(not(simd))]
    return compare_op!(left, right, |a, b| a <= b);
}

/// Perform `left <= right` operation on an array and a scalar value.
/// Null values are less than non-null values.
pub fn lt_eq_scalar<T>(left: &PrimitiveArray<T>, right: T::Native) -> Result<BooleanArray>
where
    T: ArrowNumericType,
{
    #[cfg(simd)]
    return simd_compare_op_scalar(left, right, T::le, |a, b| a <= b);
    #[cfg(not(simd))]
    return compare_op_scalar!(left, right, |a, b| a <= b);
}

/// Perform `left > right` operation on two arrays. Non-null values are greater than null
/// values.
pub fn gt<T>(left: &PrimitiveArray<T>, right: &PrimitiveArray<T>) -> Result<BooleanArray>
where
    T: ArrowNumericType,
{
    #[cfg(simd)]
    return simd_compare_op(left, right, T::gt, |a, b| a > b);
    #[cfg(not(simd))]
    return compare_op!(left, right, |a, b| a > b);
}

/// Perform `left > right` operation on an array and a scalar value.
/// Non-null values are greater than null values.
pub fn gt_scalar<T>(left: &PrimitiveArray<T>, right: T::Native) -> Result<BooleanArray>
where
    T: ArrowNumericType,
{
    #[cfg(simd)]
    return simd_compare_op_scalar(left, right, T::gt, |a, b| a > b);
    #[cfg(not(simd))]
    return compare_op_scalar!(left, right, |a, b| a > b);
}

/// Perform `left >= right` operation on two arrays. Non-null values are greater than null
/// values.
pub fn gt_eq<T>(
    left: &PrimitiveArray<T>,
    right: &PrimitiveArray<T>,
) -> Result<BooleanArray>
where
    T: ArrowNumericType,
{
    #[cfg(simd)]
    return simd_compare_op(left, right, T::ge, |a, b| a >= b);
    #[cfg(not(simd))]
    return compare_op!(left, right, |a, b| a >= b);
}

/// Perform `left >= right` operation on an array and a scalar value.
/// Non-null values are greater than null values.
pub fn gt_eq_scalar<T>(left: &PrimitiveArray<T>, right: T::Native) -> Result<BooleanArray>
where
    T: ArrowNumericType,
{
    #[cfg(simd)]
    return simd_compare_op_scalar(left, right, T::ge, |a, b| a >= b);
    #[cfg(not(simd))]
    return compare_op_scalar!(left, right, |a, b| a >= b);
}

/// Checks if a [`GenericListArray`] contains a value in the [`PrimitiveArray`]
pub fn contains<T, OffsetSize>(
    left: &PrimitiveArray<T>,
    right: &GenericListArray<OffsetSize>,
) -> Result<BooleanArray>
where
    T: ArrowNumericType,
    OffsetSize: OffsetSizeTrait,
{
    let left_len = left.len();
    if left_len != right.len() {
        return Err(ArrowError::ComputeError(
            "Cannot perform comparison operation on arrays of different length"
                .to_string(),
        ));
    }

    let num_bytes = bit_util::ceil(left_len, 8);

    let not_both_null_bit_buffer =
        match combine_option_bitmap(left.data_ref(), right.data_ref(), left_len)? {
            Some(buff) => buff,
            None => new_all_set_buffer(num_bytes),
        };
    let not_both_null_bitmap = not_both_null_bit_buffer.as_slice();

    let mut bool_buf = MutableBuffer::from_len_zeroed(num_bytes);
    let bool_slice = bool_buf.as_slice_mut();

    // if both array slots are valid, check if list contains primitive
    for i in 0..left_len {
        if bit_util::get_bit(not_both_null_bitmap, i) {
            let list = right.value(i);
            let list = list.as_any().downcast_ref::<PrimitiveArray<T>>().unwrap();

            for j in 0..list.len() {
                if list.is_valid(j) && (left.value(i) == list.value(j)) {
                    bit_util::set_bit(bool_slice, i);
                    continue;
                }
            }
        }
    }

    let data = ArrayData::new(
        DataType::Boolean,
        left.len(),
        None,
        None,
        0,
        vec![bool_buf.into()],
        vec![],
    );
    Ok(BooleanArray::from(data))
}

/// Checks if a [`GenericListArray`] contains a value in the [`GenericStringArray`]
pub fn contains_utf8<OffsetSize>(
    left: &GenericStringArray<OffsetSize>,
    right: &ListArray,
) -> Result<BooleanArray>
where
    OffsetSize: StringOffsetSizeTrait,
{
    let left_len = left.len();
    if left_len != right.len() {
        return Err(ArrowError::ComputeError(
            "Cannot perform comparison operation on arrays of different length"
                .to_string(),
        ));
    }

    let num_bytes = bit_util::ceil(left_len, 8);

    let not_both_null_bit_buffer =
        match combine_option_bitmap(left.data_ref(), right.data_ref(), left_len)? {
            Some(buff) => buff,
            None => new_all_set_buffer(num_bytes),
        };
    let not_both_null_bitmap = not_both_null_bit_buffer.as_slice();

    let mut bool_buf = MutableBuffer::from_len_zeroed(num_bytes);
    let bool_slice = &mut bool_buf;

    for i in 0..left_len {
        // contains(null, null) = false
        if bit_util::get_bit(not_both_null_bitmap, i) {
            let list = right.value(i);
            let list = list
                .as_any()
                .downcast_ref::<GenericStringArray<OffsetSize>>()
                .unwrap();

            for j in 0..list.len() {
                if list.is_valid(j) && (left.value(i) == list.value(j)) {
                    bit_util::set_bit(bool_slice, i);
                    continue;
                }
            }
        }
    }

    let data = ArrayData::new(
        DataType::Boolean,
        left.len(),
        None,
        None,
        0,
        vec![bool_buf.into()],
        vec![],
    );
    Ok(BooleanArray::from(data))
}

// create a buffer and fill it with valid bits
#[inline]
fn new_all_set_buffer(len: usize) -> Buffer {
    let buffer = MutableBuffer::new(len);
    let buffer = buffer.with_bitset(len, true);

    buffer.into()
}

// disable wrapping inside literal vectors used for test data and assertions
#[rustfmt::skip::macros(vec)]
#[cfg(test)]
mod tests {
    use super::*;
    use crate::datatypes::Int8Type;
    use crate::{array::Int32Array, array::Int64Array, datatypes::Field};

    /// Evaluate `KERNEL` with two vectors as inputs and assert against the expected output.
    /// `A_VEC` and `B_VEC` can be of type `Vec<i64>` or `Vec<Option<i64>>`.
    /// `EXPECTED` can be either `Vec<bool>` or `Vec<Option<bool>>`.
    /// The main reason for this macro is that inputs and outputs align nicely after `cargo fmt`.
    macro_rules! cmp_i64 {
        ($KERNEL:ident, $A_VEC:expr, $B_VEC:expr, $EXPECTED:expr) => {
            let a = Int64Array::from($A_VEC);
            let b = Int64Array::from($B_VEC);
            let c = $KERNEL(&a, &b).unwrap();
            assert_eq!(BooleanArray::from($EXPECTED), c);
        };
    }

    /// Evaluate `KERNEL` with one vectors and one scalar as inputs and assert against the expected output.
    /// `A_VEC` can be of type `Vec<i64>` or `Vec<Option<i64>>`.
    /// `EXPECTED` can be either `Vec<bool>` or `Vec<Option<bool>>`.
    /// The main reason for this macro is that inputs and outputs align nicely after `cargo fmt`.
    macro_rules! cmp_i64_scalar {
        ($KERNEL:ident, $A_VEC:expr, $B:literal, $EXPECTED:expr) => {
            let a = Int64Array::from($A_VEC);
            let c = $KERNEL(&a, $B).unwrap();
            assert_eq!(BooleanArray::from($EXPECTED), c);
        };
    }

    #[test]
    fn test_primitive_array_eq() {
        cmp_i64!(
            eq,
            vec![8, 8, 8, 8, 8, 8, 8, 8, 8, 8],
            vec![6, 7, 8, 9, 10, 6, 7, 8, 9, 10],
            vec![false, false, true, false, false, false, false, true, false, false]
        );
    }

    #[test]
    fn test_primitive_array_eq_scalar() {
        cmp_i64_scalar!(
            eq_scalar,
            vec![6, 7, 8, 9, 10, 6, 7, 8, 9, 10],
            8,
            vec![false, false, true, false, false, false, false, true, false, false]
        );
    }

    #[test]
    fn test_primitive_array_eq_with_slice() {
        let a = Int32Array::from(vec![6, 7, 8, 8, 10]);
        let b = Int32Array::from(vec![1, 2, 3, 4, 5, 6, 7, 8, 9, 10]);
        let b_slice = b.slice(5, 5);
        let c = b_slice.as_any().downcast_ref().unwrap();
        let d = eq(&c, &a).unwrap();
        assert_eq!(true, d.value(0));
        assert_eq!(true, d.value(1));
        assert_eq!(true, d.value(2));
        assert_eq!(false, d.value(3));
        assert_eq!(true, d.value(4));
    }

    #[test]
    fn test_primitive_array_neq() {
        cmp_i64!(
            neq,
            vec![8, 8, 8, 8, 8, 8, 8, 8, 8, 8],
            vec![6, 7, 8, 9, 10, 6, 7, 8, 9, 10],
            vec![true, true, false, true, true, true, true, false, true, true]
        );
    }

    #[test]
    fn test_primitive_array_neq_scalar() {
        cmp_i64_scalar!(
            neq_scalar,
            vec![6, 7, 8, 9, 10, 6, 7, 8, 9, 10],
            8,
            vec![true, true, false, true, true, true, true, false, true, true]
        );
    }

    #[test]
    fn test_primitive_array_lt() {
        cmp_i64!(
            lt,
            vec![8, 8, 8, 8, 8, 8, 8, 8, 8, 8],
            vec![6, 7, 8, 9, 10, 6, 7, 8, 9, 10],
            vec![false, false, false, true, true, false, false, false, true, true]
        );
    }

    #[test]
    fn test_primitive_array_lt_scalar() {
        cmp_i64_scalar!(
            lt_scalar,
            vec![6, 7, 8, 9, 10, 6, 7, 8, 9, 10],
            8,
            vec![true, true, false, false, false, true, true, false, false, false]
        );
    }

    #[test]
    fn test_primitive_array_lt_nulls() {
        cmp_i64!(
            lt,
            vec![None, None, Some(1), Some(1), None, None, Some(2), Some(2),],
            vec![None, Some(1), None, Some(1), None, Some(3), None, Some(3),],
            vec![None, None, None, Some(false), None, None, None, Some(true)]
        );
    }

    #[test]
    fn test_primitive_array_lt_scalar_nulls() {
        cmp_i64_scalar!(
            lt_scalar,
            vec![None, Some(1), Some(2), Some(3), None, Some(1), Some(2), Some(3), Some(2), None],
            2,
            vec![None, Some(true), Some(false), Some(false), None, Some(true), Some(false), Some(false), Some(false), None]
        );
    }

    #[test]
    fn test_primitive_array_lt_eq() {
        cmp_i64!(
            lt_eq,
            vec![8, 8, 8, 8, 8, 8, 8, 8, 8, 8],
            vec![6, 7, 8, 9, 10, 6, 7, 8, 9, 10],
            vec![false, false, true, true, true, false, false, true, true, true]
        );
    }

    #[test]
    fn test_primitive_array_lt_eq_scalar() {
        cmp_i64_scalar!(
            lt_eq_scalar,
            vec![6, 7, 8, 9, 10, 6, 7, 8, 9, 10],
            8,
            vec![true, true, true, false, false, true, true, true, false, false]
        );
    }

    #[test]
    fn test_primitive_array_lt_eq_nulls() {
        cmp_i64!(
            lt_eq,
            vec![None, None, Some(1), None, None, Some(1), None, None, Some(1)],
            vec![None, Some(1), Some(0), None, Some(1), Some(2), None, None, Some(3)],
            vec![None, None, Some(false), None, None, Some(true), None, None, Some(true)]
        );
    }

    #[test]
    fn test_primitive_array_lt_eq_scalar_nulls() {
        cmp_i64_scalar!(
            lt_eq_scalar,
            vec![None, Some(1), Some(2), None, Some(1), Some(2), None, Some(1), Some(2)],
            1,
            vec![None, Some(true), Some(false), None, Some(true), Some(false), None, Some(true), Some(false)]
        );
    }

    #[test]
    fn test_primitive_array_gt() {
        cmp_i64!(
            gt,
            vec![8, 8, 8, 8, 8, 8, 8, 8, 8, 8],
            vec![6, 7, 8, 9, 10, 6, 7, 8, 9, 10],
            vec![true, true, false, false, false, true, true, false, false, false]
        );
    }

    #[test]
    fn test_primitive_array_gt_scalar() {
        cmp_i64_scalar!(
            gt_scalar,
            vec![6, 7, 8, 9, 10, 6, 7, 8, 9, 10],
            8,
            vec![false, false, false, true, true, false, false, false, true, true]
        );
    }

    #[test]
    fn test_primitive_array_gt_nulls() {
        cmp_i64!(
            gt,
            vec![None, None, Some(1), None, None, Some(2), None, None, Some(3)],
            vec![None, Some(1), Some(1), None, Some(1), Some(1), None, Some(1), Some(1)],
            vec![None, None, Some(false), None, None, Some(true), None, None, Some(true)]
        );
    }

    #[test]
    fn test_primitive_array_gt_scalar_nulls() {
        cmp_i64_scalar!(
            gt_scalar,
            vec![None, Some(1), Some(2), None, Some(1), Some(2), None, Some(1), Some(2)],
            1,
            vec![None, Some(false), Some(true), None, Some(false), Some(true), None, Some(false), Some(true)]
        );
    }

    #[test]
    fn test_primitive_array_gt_eq() {
        cmp_i64!(
            gt_eq,
            vec![8, 8, 8, 8, 8, 8, 8, 8, 8, 8],
            vec![6, 7, 8, 9, 10, 6, 7, 8, 9, 10],
            vec![true, true, true, false, false, true, true, true, false, false]
        );
    }

    #[test]
    fn test_primitive_array_gt_eq_scalar() {
        cmp_i64_scalar!(
            gt_eq_scalar,
            vec![6, 7, 8, 9, 10, 6, 7, 8, 9, 10],
            8,
            vec![false, false, true, true, true, false, false, true, true, true]
        );
    }

    #[test]
    fn test_primitive_array_gt_eq_nulls() {
        cmp_i64!(
            gt_eq,
            vec![None, None, Some(1), None, Some(1), Some(2), None, None, Some(1)],
            vec![None, Some(1), None, None, Some(1), Some(1), None, Some(2), Some(2)],
            vec![None, None, None, None, Some(true), Some(true), None, None, Some(false)]
        );
    }

    #[test]
    fn test_primitive_array_gt_eq_scalar_nulls() {
        cmp_i64_scalar!(
            gt_eq_scalar,
            vec![None, Some(1), Some(2), None, Some(2), Some(3), None, Some(3), Some(4)],
            2,
            vec![None, Some(false), Some(true), None, Some(true), Some(true), None, Some(true), Some(true)]
        );
    }

    #[test]
    fn test_primitive_array_compare_slice() {
        let a: Int32Array = (0..100).map(Some).collect();
        let a = a.slice(50, 50);
        let a = a.as_any().downcast_ref::<Int32Array>().unwrap();
        let b: Int32Array = (100..200).map(Some).collect();
        let b = b.slice(50, 50);
        let b = b.as_any().downcast_ref::<Int32Array>().unwrap();
        let actual = lt(&a, &b).unwrap();
        let expected: BooleanArray = (0..50).map(|_| Some(true)).collect();
        assert_eq!(expected, actual);
    }

    #[test]
    fn test_primitive_array_compare_scalar_slice() {
        let a: Int32Array = (0..100).map(Some).collect();
        let a = a.slice(50, 50);
        let a = a.as_any().downcast_ref::<Int32Array>().unwrap();
        let actual = lt_scalar(&a, 200).unwrap();
        let expected: BooleanArray = (0..50).map(|_| Some(true)).collect();
        assert_eq!(expected, actual);
    }

    #[test]
    fn test_length_of_result_buffer() {
        // `item_count` is chosen to not be a multiple of the number of SIMD lanes for this
        // type (`Int8Type`), 64.
        let item_count = 130;

        let select_mask: BooleanArray = vec![true; item_count].into();

        let array_a: PrimitiveArray<Int8Type> = vec![1; item_count].into();
        let array_b: PrimitiveArray<Int8Type> = vec![2; item_count].into();
        let result_mask = gt_eq(&array_a, &array_b).unwrap();

        assert_eq!(
            result_mask.data().buffers()[0].len(),
            select_mask.data().buffers()[0].len()
        );
    }

    // Expected behaviour:
    // contains(1, [1, 2, null]) = true
    // contains(3, [1, 2, null]) = false
    // contains(null, [1, 2, null]) = false
    // contains(null, null) = false
    #[test]
    fn test_contains() {
        let value_data = Int32Array::from(vec![
            Some(0),
            Some(1),
            Some(2),
            Some(3),
            Some(4),
            Some(5),
            Some(6),
            None,
            Some(7),
        ])
        .data()
        .clone();
        let value_offsets = Buffer::from_slice_ref(&[0i64, 3, 6, 6, 9]);
        let list_data_type =
            DataType::LargeList(Box::new(Field::new("item", DataType::Int32, true)));
        let list_data = ArrayData::builder(list_data_type)
            .len(4)
            .add_buffer(value_offsets)
            .add_child_data(value_data)
            .null_bit_buffer(Buffer::from([0b00001011]))
            .build();

        //  [[0, 1, 2], [3, 4, 5], null, [6, null, 7]]
        let list_array = LargeListArray::from(list_data);

        let nulls = Int32Array::from(vec![None, None, None, None]);
        let nulls_result = contains(&nulls, &list_array).unwrap();
        assert_eq!(
            nulls_result
                .as_any()
                .downcast_ref::<BooleanArray>()
                .unwrap(),
            &BooleanArray::from(vec![false, false, false, false]),
        );

        let values = Int32Array::from(vec![Some(0), Some(0), Some(0), Some(0)]);
        let values_result = contains(&values, &list_array).unwrap();
        assert_eq!(
            values_result
                .as_any()
                .downcast_ref::<BooleanArray>()
                .unwrap(),
            &BooleanArray::from(vec![true, false, false, false]),
        );
    }

    // Expected behaviour:
    // contains("ab", ["ab", "cd", null]) = true
    // contains("ef", ["ab", "cd", null]) = false
    // contains(null, ["ab", "cd", null]) = false
    // contains(null, null) = false
    #[test]
    fn test_contains_utf8() {
        let values_builder = StringBuilder::new(10);
        let mut builder = ListBuilder::new(values_builder);

        builder.values().append_value("Lorem").unwrap();
        builder.values().append_value("ipsum").unwrap();
        builder.values().append_null().unwrap();
        builder.append(true).unwrap();
        builder.values().append_value("sit").unwrap();
        builder.values().append_value("amet").unwrap();
        builder.values().append_value("Lorem").unwrap();
        builder.append(true).unwrap();
        builder.append(false).unwrap();
        builder.values().append_value("ipsum").unwrap();
        builder.append(true).unwrap();

        //  [["Lorem", "ipsum", null], ["sit", "amet", "Lorem"], null, ["ipsum"]]
        // value_offsets = [0, 3, 6, 6]
        let list_array = builder.finish();

        let nulls = StringArray::from(vec![None, None, None, None]);
        let nulls_result = contains_utf8(&nulls, &list_array).unwrap();
        assert_eq!(
            nulls_result
                .as_any()
                .downcast_ref::<BooleanArray>()
                .unwrap(),
            &BooleanArray::from(vec![false, false, false, false]),
        );

        let values = StringArray::from(vec![
            Some("Lorem"),
            Some("Lorem"),
            Some("Lorem"),
            Some("Lorem"),
        ]);
        let values_result = contains_utf8(&values, &list_array).unwrap();
        assert_eq!(
            values_result
                .as_any()
                .downcast_ref::<BooleanArray>()
                .unwrap(),
            &BooleanArray::from(vec![true, true, false, false]),
        );
    }

    macro_rules! test_utf8 {
        ($test_name:ident, $left:expr, $right:expr, $op:expr, $expected:expr) => {
            #[test]
            fn $test_name() {
                let left = StringArray::from($left);
                let right = StringArray::from($right);
                let res = $op(&left, &right).unwrap();
                let expected = $expected;
                assert_eq!(expected.len(), res.len());
                for i in 0..res.len() {
                    let v = res.value(i);
                    assert_eq!(v, expected[i]);
                }
            }
        };
    }

    macro_rules! test_utf8_scalar {
        ($test_name:ident, $left:expr, $right:expr, $op:expr, $expected:expr) => {
            #[test]
            fn $test_name() {
                let left = StringArray::from($left);
                let res = $op(&left, $right).unwrap();
                let expected = $expected;
                assert_eq!(expected.len(), res.len());
                for i in 0..res.len() {
                    let v = res.value(i);
                    assert_eq!(
                        v,
                        expected[i],
                        "unexpected result when comparing {} at position {} to {} ",
                        left.value(i),
                        i,
                        $right
                    );
                }

                let left = LargeStringArray::from($left);
                let res = $op(&left, $right).unwrap();
                let expected = $expected;
                assert_eq!(expected.len(), res.len());
                for i in 0..res.len() {
                    let v = res.value(i);
                    assert_eq!(
                        v,
                        expected[i],
                        "unexpected result when comparing {} at position {} to {} ",
                        left.value(i),
                        i,
                        $right
                    );
                }
            }
        };
    }

    test_utf8!(
        test_utf8_array_like,
        vec!["arrow", "arrow", "arrow", "arrow", "arrow", "arrows", "arrow"],
        vec!["arrow", "ar%", "%ro%", "foo", "arr", "arrow_", "arrow_"],
        like_utf8,
        vec![true, true, true, false, false, true, false]
    );

    test_utf8_scalar!(
        test_utf8_array_like_scalar,
        vec!["arrow", "parquet", "datafusion", "flight"],
        "%ar%",
        like_utf8_scalar,
        vec![true, true, false, false]
    );
    test_utf8_scalar!(
        test_utf8_array_like_scalar_start,
        vec!["arrow", "parrow", "arrows", "arr"],
        "arrow%",
        like_utf8_scalar,
        vec![true, false, true, false]
    );

    test_utf8_scalar!(
        test_utf8_array_like_scalar_end,
        vec!["arrow", "parrow", "arrows", "arr"],
        "%arrow",
        like_utf8_scalar,
        vec![true, true, false, false]
    );

    test_utf8_scalar!(
        test_utf8_array_like_scalar_equals,
        vec!["arrow", "parrow", "arrows", "arr"],
        "arrow",
        like_utf8_scalar,
        vec![true, false, false, false]
    );

    test_utf8_scalar!(
        test_utf8_array_like_scalar_one,
        vec!["arrow", "arrows", "parrow", "arr"],
        "arrow_",
        like_utf8_scalar,
        vec![false, true, false, false]
    );

    test_utf8!(
        test_utf8_array_nlike,
        vec!["arrow", "arrow", "arrow", "arrow", "arrow", "arrows", "arrow"],
        vec!["arrow", "ar%", "%ro%", "foo", "arr", "arrow_", "arrow_"],
        nlike_utf8,
        vec![false, false, false, true, true, false, true]
    );
    test_utf8_scalar!(
        test_utf8_array_nlike_scalar,
        vec!["arrow", "parquet", "datafusion", "flight"],
        "%ar%",
        nlike_utf8_scalar,
        vec![false, false, true, true]
    );

    test_utf8!(
        test_utf8_array_eq,
        vec!["arrow", "arrow", "arrow", "arrow"],
        vec!["arrow", "parquet", "datafusion", "flight"],
        eq_utf8,
        vec![true, false, false, false]
    );
    test_utf8_scalar!(
        test_utf8_array_eq_scalar,
        vec!["arrow", "parquet", "datafusion", "flight"],
        "arrow",
        eq_utf8_scalar,
        vec![true, false, false, false]
    );

    test_utf8_scalar!(
        test_utf8_array_nlike_scalar_start,
        vec!["arrow", "parrow", "arrows", "arr"],
        "arrow%",
        nlike_utf8_scalar,
        vec![false, true, false, true]
    );

    test_utf8_scalar!(
        test_utf8_array_nlike_scalar_end,
        vec!["arrow", "parrow", "arrows", "arr"],
        "%arrow",
        nlike_utf8_scalar,
        vec![false, false, true, true]
    );

    test_utf8_scalar!(
        test_utf8_array_nlike_scalar_equals,
        vec!["arrow", "parrow", "arrows", "arr"],
        "arrow",
        nlike_utf8_scalar,
        vec![false, true, true, true]
    );

    test_utf8_scalar!(
        test_utf8_array_nlike_scalar_one,
        vec!["arrow", "arrows", "parrow", "arr"],
        "arrow_",
        nlike_utf8_scalar,
        vec![true, false, true, true]
    );

    test_utf8!(
        test_utf8_array_neq,
        vec!["arrow", "arrow", "arrow", "arrow"],
        vec!["arrow", "parquet", "datafusion", "flight"],
        neq_utf8,
        vec![false, true, true, true]
    );
    test_utf8_scalar!(
        test_utf8_array_neq_scalar,
        vec!["arrow", "parquet", "datafusion", "flight"],
        "arrow",
        neq_utf8_scalar,
        vec![false, true, true, true]
    );

    test_utf8!(
        test_utf8_array_lt,
        vec!["arrow", "datafusion", "flight", "parquet"],
        vec!["flight", "flight", "flight", "flight"],
        lt_utf8,
        vec![true, true, false, false]
    );
    test_utf8_scalar!(
        test_utf8_array_lt_scalar,
        vec!["arrow", "datafusion", "flight", "parquet"],
        "flight",
        lt_utf8_scalar,
        vec![true, true, false, false]
    );

    test_utf8!(
        test_utf8_array_lt_eq,
        vec!["arrow", "datafusion", "flight", "parquet"],
        vec!["flight", "flight", "flight", "flight"],
        lt_eq_utf8,
        vec![true, true, true, false]
    );
    test_utf8_scalar!(
        test_utf8_array_lt_eq_scalar,
        vec!["arrow", "datafusion", "flight", "parquet"],
        "flight",
        lt_eq_utf8_scalar,
        vec![true, true, true, false]
    );

    test_utf8!(
        test_utf8_array_gt,
        vec!["arrow", "datafusion", "flight", "parquet"],
        vec!["flight", "flight", "flight", "flight"],
        gt_utf8,
        vec![false, false, false, true]
    );
    test_utf8_scalar!(
        test_utf8_array_gt_scalar,
        vec!["arrow", "datafusion", "flight", "parquet"],
        "flight",
        gt_utf8_scalar,
        vec![false, false, false, true]
    );

    test_utf8!(
        test_utf8_array_gt_eq,
        vec!["arrow", "datafusion", "flight", "parquet"],
        vec!["flight", "flight", "flight", "flight"],
        gt_eq_utf8,
        vec![false, false, true, true]
    );
    test_utf8_scalar!(
        test_utf8_array_gt_eq_scalar,
        vec!["arrow", "datafusion", "flight", "parquet"],
        "flight",
        gt_eq_utf8_scalar,
        vec![false, false, true, true]
    );
}<|MERGE_RESOLUTION|>--- conflicted
+++ resolved
@@ -445,7 +445,6 @@
     Ok(BooleanArray::from(data))
 }
 
-<<<<<<< HEAD
 pub fn eq_bool(left: &BooleanArray, right: &BooleanArray) -> Result<BooleanArray> {
     compare_op!(left, right, |a, b| a == b)
 }
@@ -494,14 +493,11 @@
     compare_op_scalar!(left, right, |a, b| a >= b)
 }
 
-pub fn eq_utf8(left: &StringArray, right: &StringArray) -> Result<BooleanArray> {
-=======
 /// Perform `left == right` operation on [`StringArray`] / [`LargeStringArray`].
 pub fn eq_utf8<OffsetSize: StringOffsetSizeTrait>(
     left: &GenericStringArray<OffsetSize>,
     right: &GenericStringArray<OffsetSize>,
 ) -> Result<BooleanArray> {
->>>>>>> 4363fefe
     compare_op!(left, right, |a, b| a == b)
 }
 
